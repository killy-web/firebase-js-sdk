--- conflicted
+++ resolved
@@ -7563,13 +7563,13 @@
 }
 
 
-function testAuth_returnFromSignInWithRedirect_success_withoutPostBody() {
-  // Tests the return from a successful sign in with redirect.
+function testAuth_signOut_clearSuccessRedirectResult() {
+  // Tests getRedirectResult with success event after signOut being called.
   fireauth.AuthEventManager.ENABLED = true;
-  var expectedCred = fireauth.GoogleAuthProvider.credential(
+  const expectedCred = fireauth.GoogleAuthProvider.credential(
       null, 'ACCESS_TOKEN');
   // Expected sign in via redirect successful Auth event.
-  var expectedAuthEvent = new fireauth.AuthEvent(
+  const expectedAuthEvent = new fireauth.AuthEvent(
       fireauth.AuthEvent.Type.SIGN_IN_VIA_REDIRECT,
       null,
       'http://www.example.com/#response',
@@ -7581,7 +7581,7 @@
         return {
           'addAuthEventListener': function(handler) {
             // auth1 should be subscribed.
-            var manager = fireauth.AuthEventManager.getManager(
+            const manager = fireauth.AuthEventManager.getManager(
                 config3['authDomain'], config3['apiKey'], app1.name);
             assertTrue(manager.isSubscribed(auth1));
             // In this case run immediately with expected redirect event.
@@ -7613,61 +7613,51 @@
         // User 1 should be set here and saved to storage.
         auth1.setCurrentUser_(user1);
         asyncTestCase.signal();
-        return currentUserStorageManager.setCurrentUser(user1).then(function() {
+        return currentUserStorageManager.setCurrentUser(user1).then(() => {
           return expectedPopupResult;
         });
       });
-  var user1, expectedPopupResult;
-  asyncTestCase.waitForSignals(5);
-  var pendingRedirectManager = new fireauth.storage.PendingRedirectManager(
+  let user1, expectedPopupResult;
+  asyncTestCase.waitForSignals(3);
+  const pendingRedirectManager = new fireauth.storage.PendingRedirectManager(
       config3['apiKey'] + ':' + appId1);
   currentUserStorageManager = new fireauth.storage.UserManager(
       config3['apiKey'] + ':' + appId1);
   app1 = firebase.initializeApp(config3, appId1);
   auth1 = app1.auth();
-  pendingRedirectManager.setPendingStatus().then(function() {
-    // Get redirect result should resolve with the expected user and credential.
-    auth1.getRedirectResult().then(function(result) {
+  pendingRedirectManager.setPendingStatus().then(() => {
+    // Verify that the redirect result is resolved before signing out.
+    const manager = fireauth.AuthEventManager.getManager(
+        config3['authDomain'], config3['apiKey'], app1.name);
+    return manager.getRedirectResult().then((result) => {
       // Expected result returned.
       assertObjectEquals(expectedPopupResult, result);
+      return auth1.signOut();
+    }).then(() => {
+      // signOut should clear the cached redirect result.
+      return auth1.getRedirectResult();
+    }).then((resultAfterClearing) => {
+      fireauth.common.testHelper.assertUserCredentialResponse(
+          null, null, null, undefined, resultAfterClearing);
       asyncTestCase.signal();
     });
   });
-  // State listener should fire once only with the final redirected user.
-  var idTokenChangeCounter = 0;
-  auth1.onIdTokenChanged(function(currentUser) {
-    idTokenChangeCounter++;
-    assertEquals(1, idTokenChangeCounter);
-    assertEquals(user1, currentUser);
-    asyncTestCase.signal();
-  });
-  var userChanges = 0;
-  // Should be called with final redirected user.
-  auth1.onAuthStateChanged(function(currentUser) {
-    userChanges++;
-    assertEquals(1, userChanges);
-    assertEquals(user1, currentUser);
-    asyncTestCase.signal();
-  });
-}
-
-
-<<<<<<< HEAD
-function testAuth_returnFromSignInWithRedirect_success_withPostBody() {
-  // Tests the return from a successful sign in with redirect where Auth event
-  // has POST body content.
-=======
-function testAuth_signOut_clearSuccessRedirectResult() {
-  // Tests getRedirectResult with success event after signOut being called.
+}
+
+
+function testAuth_signOut_clearErrorRedirectResult() {
+  // Tests getRedirectResult with error event after signOut being called.
   fireauth.AuthEventManager.ENABLED = true;
-  const expectedCred = fireauth.GoogleAuthProvider.credential(
-      null, 'ACCESS_TOKEN');
-  // Expected sign in via redirect successful Auth event.
+  // The expected error.
+  const expectedError =
+      new fireauth.AuthError(fireauth.authenum.Error.INTERNAL_ERROR);
+  // Expected sign in via redirect error Auth event.
   const expectedAuthEvent = new fireauth.AuthEvent(
       fireauth.AuthEvent.Type.SIGN_IN_VIA_REDIRECT,
       null,
-      'http://www.example.com/#response',
-      'SESSION_ID');
+      null,
+      null,
+      expectedError);
   // Stub instantiateOAuthSignInHandler.
   stubs.replace(
       fireauth.AuthEventManager, 'instantiateOAuthSignInHandler',
@@ -7687,93 +7677,10 @@
           'hasVolatileStorage': function() { return false; }
         };
       });
-  // Simulate successful finishPopupAndRedirectSignIn.
   stubs.replace(
       fireauth.Auth.prototype,
       'finishPopupAndRedirectSignIn',
-      function(requestUri, sessionId, postBody) {
-        assertEquals('http://www.example.com/#response', requestUri);
-        assertEquals('SESSION_ID', sessionId);
-        assertNull(postBody);
-        user1 = new fireauth.AuthUser(
-            config3, expectedTokenResponse, accountInfo);
-        expectedPopupResult = {
-          'user': user1,
-          'credential': expectedCred,
-          'additionalUserInfo': expectedAdditionalUserInfo,
-          'operationType': fireauth.constants.OperationType.SIGN_IN
-        };
-        // User 1 should be set here and saved to storage.
-        auth1.setCurrentUser_(user1);
-        asyncTestCase.signal();
-        return currentUserStorageManager.setCurrentUser(user1).then(() => {
-          return expectedPopupResult;
-        });
-      });
-  let user1, expectedPopupResult;
-  asyncTestCase.waitForSignals(3);
-  const pendingRedirectManager = new fireauth.storage.PendingRedirectManager(
-      config3['apiKey'] + ':' + appId1);
-  currentUserStorageManager = new fireauth.storage.UserManager(
-      config3['apiKey'] + ':' + appId1);
-  app1 = firebase.initializeApp(config3, appId1);
-  auth1 = app1.auth();
-  pendingRedirectManager.setPendingStatus().then(() => {
-    // Verify that the redirect result is resolved before signing out.
-    const manager = fireauth.AuthEventManager.getManager(
-        config3['authDomain'], config3['apiKey'], app1.name);
-    return manager.getRedirectResult().then((result) => {
-      // Expected result returned.
-      assertObjectEquals(expectedPopupResult, result);
-      return auth1.signOut();
-    }).then(() => {
-      // signOut should clear the cached redirect result.
-      return auth1.getRedirectResult();
-    }).then((resultAfterClearing) => {
-      fireauth.common.testHelper.assertUserCredentialResponse(
-          null, null, null, undefined, resultAfterClearing);
-      asyncTestCase.signal();
-    });
-  });
-}
-
-
-function testAuth_signOut_clearErrorRedirectResult() {
-  // Tests getRedirectResult with error event after signOut being called.
-  fireauth.AuthEventManager.ENABLED = true;
-  // The expected error.
-  const expectedError =
-      new fireauth.AuthError(fireauth.authenum.Error.INTERNAL_ERROR);
-  // Expected sign in via redirect error Auth event.
-  const expectedAuthEvent = new fireauth.AuthEvent(
-      fireauth.AuthEvent.Type.SIGN_IN_VIA_REDIRECT,
-      null,
-      null,
-      null,
-      expectedError);
-  // Stub instantiateOAuthSignInHandler.
-  stubs.replace(
-      fireauth.AuthEventManager, 'instantiateOAuthSignInHandler',
-      function(authDomain, apiKey, appName) {
-        return {
-          'addAuthEventListener': function(handler) {
-            // auth1 should be subscribed.
-            const manager = fireauth.AuthEventManager.getManager(
-                config3['authDomain'], config3['apiKey'], app1.name);
-            assertTrue(manager.isSubscribed(auth1));
-            // In this case run immediately with expected redirect event.
-            handler(expectedAuthEvent);
-            asyncTestCase.signal();
-          },
-          'initializeAndWait': function() { return goog.Promise.resolve(); },
-          'shouldBeInitializedEarly': function() { return false; },
-          'hasVolatileStorage': function() { return false; }
-        };
-      });
-  stubs.replace(
-      fireauth.Auth.prototype,
-      'finishPopupAndRedirectSignIn',
-      function(requestUri, sessionId, postBody) {
+      function(requestUri, sessionId, tenantId, postBody) {
         fail('finishPopupAndRedirectSignIn should not run on event error!');
       });
   asyncTestCase.waitForSignals(2);
@@ -7808,7 +7715,101 @@
 
 function testAuth_returnFromSignInWithRedirect_success_withoutPostBody() {
   // Tests the return from a successful sign in with redirect.
->>>>>>> 27083071
+  fireauth.AuthEventManager.ENABLED = true;
+  var expectedCred = fireauth.GoogleAuthProvider.credential(
+      null, 'ACCESS_TOKEN');
+  // Expected sign in via redirect successful Auth event.
+  var expectedAuthEvent = new fireauth.AuthEvent(
+      fireauth.AuthEvent.Type.SIGN_IN_VIA_REDIRECT,
+      null,
+      'http://www.example.com/#response',
+      'SESSION_ID');
+  // Stub instantiateOAuthSignInHandler.
+  stubs.replace(
+      fireauth.AuthEventManager, 'instantiateOAuthSignInHandler',
+      function(authDomain, apiKey, appName) {
+        return {
+          'addAuthEventListener': function(handler) {
+            // auth1 should be subscribed.
+            var manager = fireauth.AuthEventManager.getManager(
+                config3['authDomain'], config3['apiKey'], app1.name);
+            assertTrue(manager.isSubscribed(auth1));
+            // In this case run immediately with expected redirect event.
+            handler(expectedAuthEvent);
+            asyncTestCase.signal();
+          },
+          'initializeAndWait': function() { return goog.Promise.resolve(); },
+          'shouldBeInitializedEarly': function() { return false; },
+          'hasVolatileStorage': function() { return false; }
+        };
+      });
+  // Simulate successful finishPopupAndRedirectSignIn.
+  stubs.replace(
+      fireauth.Auth.prototype,
+      'finishPopupAndRedirectSignIn',
+      function(requestUri, sessionId, tenantId, postBody) {
+        assertEquals('http://www.example.com/#response', requestUri);
+        assertEquals('SESSION_ID', sessionId);
+        assertNull(postBody);
+        assertNull(tenantId);
+        user1 = new fireauth.AuthUser(
+            config3, expectedTokenResponse, accountInfo);
+        expectedPopupResult = {
+          'user': user1,
+          'credential': expectedCred,
+          'additionalUserInfo': expectedAdditionalUserInfo,
+          'operationType': fireauth.constants.OperationType.SIGN_IN
+        };
+        // User 1 should be set here and saved to storage.
+        auth1.setCurrentUser_(user1);
+        asyncTestCase.signal();
+        return currentUserStorageManager.setCurrentUser(user1).then(function() {
+          return expectedPopupResult;
+        });
+      });
+  var user1, expectedPopupResult;
+  asyncTestCase.waitForSignals(5);
+  var pendingRedirectManager = new fireauth.storage.PendingRedirectManager(
+      config3['apiKey'] + ':' + appId1);
+  currentUserStorageManager = new fireauth.storage.UserManager(
+      config3['apiKey'] + ':' + appId1);
+  app1 = firebase.initializeApp(config3, appId1);
+  auth1 = app1.auth();
+  pendingRedirectManager.setPendingStatus().then(function() {
+    // Get redirect result should resolve with the expected user and credential.
+    auth1.getRedirectResult().then(function(result) {
+      // Expected result returned.
+      assertObjectEquals(expectedPopupResult, result);
+      // Redirect result should be cleared after being returned once.
+      return auth1.getRedirectResult();
+    }).then(function(resultAfterClearing) {
+      fireauth.common.testHelper.assertUserCredentialResponse(
+          null, null, null, undefined, resultAfterClearing);
+      asyncTestCase.signal();
+    });
+  });
+  // State listener should fire once only with the final redirected user.
+  var idTokenChangeCounter = 0;
+  auth1.onIdTokenChanged(function(currentUser) {
+    idTokenChangeCounter++;
+    assertEquals(1, idTokenChangeCounter);
+    assertEquals(user1, currentUser);
+    asyncTestCase.signal();
+  });
+  var userChanges = 0;
+  // Should be called with final redirected user.
+  auth1.onAuthStateChanged(function(currentUser) {
+    userChanges++;
+    assertEquals(1, userChanges);
+    assertEquals(user1, currentUser);
+    asyncTestCase.signal();
+  });
+}
+
+
+function testAuth_returnFromSignInWithRedirect_success_withPostBody() {
+  // Tests the return from a successful sign in with redirect where Auth event
+  // has POST body content.
   fireauth.AuthEventManager.ENABLED = true;
   // Expected sign in via redirect successful Auth event.
   var expectedAuthEvent = new fireauth.AuthEvent(
@@ -7976,16 +7977,12 @@
     // Get redirect result should resolve with the expected user and credential.
     auth1.getRedirectResult().then(function(result) {
       // Expected result returned.
-<<<<<<< HEAD
       assertObjectEquals(expectedRedirectResult, result);
-=======
-      assertObjectEquals(expectedPopupResult, result);
       // Redirect result should be cleared after being returned once.
       return auth1.getRedirectResult();
     }).then(function(resultAfterClearing) {
       fireauth.common.testHelper.assertUserCredentialResponse(
           null, null, null, undefined, resultAfterClearing);
->>>>>>> 27083071
       asyncTestCase.signal();
     });
   });
