/**
 * @license
 * Copyright 2020 Google LLC
 *
 * Licensed under the Apache License, Version 2.0 (the "License");
 * you may not use this file except in compliance with the License.
 * You may obtain a copy of the License at
 *
 *   http://www.apache.org/licenses/LICENSE-2.0
 *
 * Unless required by applicable law or agreed to in writing, software
 * distributed under the License is distributed on an "AS IS" BASIS,
 * WITHOUT WARRANTIES OR CONDITIONS OF ANY KIND, either express or implied.
 * See the License for the specific language governing permissions and
 * limitations under the License.
 */

import { Value as ProtoValue } from '../../../src/protos/firestore_proto_api';

import { Document } from '../../../src/model/document';
import { DocumentKey } from '../../../src/model/document_key';
import { FirebaseFirestore } from './database';
import {
  ParsedUpdateData,
  parseQueryValue,
  parseSetData,
  parseUpdateData,
  parseUpdateVarargs,
  UserDataReader
} from '../../../src/api/user_data_reader';
import {
  Bound,
  Direction,
  FieldFilter,
  Filter,
  findFilterOperator,
  getFirstOrderByField,
  getInequalityFilterField,
  hasLimitToLast,
  isCollectionGroupQuery,
  LimitType,
  newQueryForCollectionGroup,
  newQueryForPath,
  Operator,
  OrderBy,
  Query as InternalQuery,
  queryEquals,
  queryOrderBy,
  queryWithAddedFilter,
  queryWithAddedOrderBy,
  queryWithEndAt,
  queryWithLimit,
  queryWithStartAt
} from '../../../src/core/query';
import {
  FieldPath as InternalFieldPath,
  ResourcePath
} from '../../../src/model/path';
import { AutoId } from '../../../src/util/misc';
import {
  DocumentSnapshot,
  fieldPathFromArgument,
  FirestoreDataConverter,
  QueryDocumentSnapshot,
  QuerySnapshot
} from './snapshot';
import {
  invokeBatchGetDocumentsRpc,
  invokeCommitRpc,
  invokeRunQueryRpc
} from '../../../src/remote/datastore';
import { debugAssert, hardAssert } from '../../../src/util/assert';
import { DeleteMutation, Precondition } from '../../../src/model/mutation';
import { applyFirestoreDataConverter } from '../../../src/api/database';
import { FieldPath } from './field_path';
import {
  cast,
  validateCollectionPath,
  validateDocumentPath,
  validateNonEmptyArgument,
  validatePositiveNumber,
  valueDescription
} from '../../../src/util/input_validation';
import { newSerializer } from '../../../src/platform/serializer';
import { Code, FirestoreError } from '../../../src/util/error';
import { getDatastore } from './components';
<<<<<<< HEAD
import { Compat } from '../../../src/compat/compat';
=======
import { ByteString } from '../../../src/util/byte_string';
import { Bytes } from './bytes';
import { AbstractUserDataWriter } from '../../../src/api/user_data_writer';
import { Compat } from '../../../src/compat/compat';
import { DatabaseId } from '../../../src/core/database_info';
import { refValue } from '../../../src/model/values';
import { DocumentReference as ExpDocumentReference } from '../../../exp/src/api/reference';
import { isServerTimestamp } from '../../../src/model/server_timestamps';
>>>>>>> 6a154eb1

/**
 * Document data (for use with {@link setDoc()}) consists of fields mapped to
 * values.
 */
export interface DocumentData {
  // eslint-disable-next-line @typescript-eslint/no-explicit-any
  [field: string]: any;
}

/**
 * Update data (for use with {@link updateDoc()}) consists of field paths (e.g.
 * 'foo' or 'foo.baz') mapped to values. Fields that contain dots reference
 * nested fields within the document.
 */
export interface UpdateData {
  // eslint-disable-next-line @typescript-eslint/no-explicit-any
  [fieldPath: string]: any;
}

/**
 * An options object that configures the behavior of {@link setDoc()}, {@link
 * WriteBatch#set()} and {@link Transaction#set()} calls. These calls can be
 * configured to perform granular merges instead of overwriting the target
 * documents in their entirety by providing a `SetOptions` with `merge: true`.
 *
 * @param merge Changes the behavior of a `setDoc()` call to only replace the
 * values specified in its data argument. Fields omitted from the `setDoc()`
 * call remain untouched.
 * @param mergeFields Changes the behavior of `setDoc()` calls to only replace
 * the specified field paths. Any field path that is not specified is ignored
 * and remains untouched.
 */
export type SetOptions =
  | {
      readonly merge?: boolean;
    }
  | {
      readonly mergeFields?: Array<string | FieldPath>;
    };

/**
 * A `DocumentReference` refers to a document location in a Firestore database
 * and can be used to write, read, or listen to the location. The document at
 * the referenced location may or may not exist.
 */
export class DocumentReference<T = DocumentData> {
  /** The type of this Firestore reference. */
  readonly type = 'document';

  /**
   * The {@link FirebaseFirestore} the document is in.
   * This is useful for performing transactions, for example.
   */
  readonly firestore: FirebaseFirestore;

  constructor(
    firestore: FirebaseFirestore,
    readonly _converter: FirestoreDataConverter<T> | null,
    readonly _key: DocumentKey
  ) {
    this.firestore = firestore;
  }

  get _path(): ResourcePath {
    return this._key.path;
  }

  /**
   * The document's identifier within its collection.
   */
  get id(): string {
    return this._key.path.lastSegment();
  }

  /**
   * A string representing the path of the referenced document (relative
   * to the root of the database).
   */
  get path(): string {
    return this._key.path.canonicalString();
  }

  /**
   * The collection this `DocumentReference` belongs to.
   */
  get parent(): CollectionReference<T> {
    return new CollectionReference<T>(
      this.firestore,
      this._converter,
      this._key.path.popLast()
    );
  }

  /**
   * Applies a custom data converter to this `DocumentReference`, allowing you
   * to use your own custom model objects with Firestore. When you call {@link
   * setDoc()}, {@link getDoc()}, etc. with the returned `DocumentReference`
   * instance, the provided converter will convert between Firestore data and
   * your custom type `U`.
   *
   * @param converter Converts objects to and from Firestore.
   * @return A `DocumentReference<U>` that uses the provided converter.
   */
  withConverter<U>(converter: FirestoreDataConverter<U>): DocumentReference<U> {
    return new DocumentReference<U>(this.firestore, converter, this._key);
  }
}

/**
 * A `Query` refers to a Query which you can read or listen to. You can also
 * construct refined `Query` objects by adding filters and ordering.
 */
export class Query<T = DocumentData> {
  /** The type of this Firestore reference. */
  readonly type: 'query' | 'collection' = 'query';

  /**
   * The `FirebaseFirestore` for the Firestore database (useful for performing
   * transactions, etc.).
   */
  readonly firestore: FirebaseFirestore;

  // This is the lite version of the Query class in the main SDK.
  constructor(
    firestore: FirebaseFirestore,
    readonly _converter: FirestoreDataConverter<T> | null,
    readonly _query: InternalQuery
  ) {
    this.firestore = firestore;
  }

  /**
   * Applies a custom data converter to this query, allowing you to use your own
   * custom model objects with Firestore. When you call {@link getDocs()} with
   * the returned query, the provided converter will convert between Firestore
   * data and your custom type `U`.
   *
   * @param converter Converts objects to and from Firestore.
   * @return A `Query<U>` that uses the provided converter.
   */
  withConverter<U>(converter: FirestoreDataConverter<U>): Query<U> {
    return new Query<U>(this.firestore, converter, this._query);
  }
}

/** Describes the different query constraints available in this SDK. */
export type QueryConstraintType =
  | 'where'
  | 'orderBy'
  | 'limit'
  | 'limitToLast'
  | 'startAt'
  | 'startAfter'
  | 'endAt'
  | 'endBefore';

/**
 * A `QueryConstraint` is used to narrow the set of documents returned by a
 * Firestore query. `QueryConstraint`s are created by invoking {@link where()},
 * {@link orderBy()}, {@link startAt()}, {@link startAfter()}, {@link
 * endBefore()}, {@link endAt()}, {@link limit()} or {@link limitToLast()} and
 * can then be passed to {@link query()} to create a new query instance that
 * also contains this `QueryConstraint`.
 */
export abstract class QueryConstraint {
  /** The type of this query constraints */
  abstract readonly type: QueryConstraintType;

  /**
   * Takes the provided `Query` and returns a copy of the `Query` with this
   * `QueryConstraint` applied.
   */
  abstract _apply<T>(query: Query<T>): Query<T>;
}

/**
 * Creates a new immutable instance of `query` that is extended to also include
 * additional query constraints.
 *
 * @param query The query instance to use as a base for the new constraints.
 * @param queryConstraints The list of `QueryConstraint`s to apply.
 * @throws if any of the provided query constraints cannot be combined with the
 * existing or new constraints.
 */
export function query<T>(
  query: Query<T>,
  ...queryConstraints: QueryConstraint[]
): Query<T> {
  for (const constraint of queryConstraints) {
    query = constraint._apply(query);
  }
  return query;
}

class QueryFilterConstraint extends QueryConstraint {
  readonly type = 'where';

  constructor(
    private readonly _field: InternalFieldPath,
    private _op: Operator,
    private _value: unknown
  ) {
    super();
  }

  _apply<T>(query: Query<T>): Query<T> {
    const reader = newUserDataReader(query.firestore);
    const filter = newQueryFilter(
      query._query,
      'where',
      reader,
      query.firestore._databaseId,
      this._field,
      this._op,
      this._value
    );
    return new Query(
      query.firestore,
      query._converter,
      queryWithAddedFilter(query._query, filter)
    );
  }
}

/**
 * Filter conditions in a {@link where()} clause are specified using the
 * strings '<', '<=', '==', '!=', '>=', '>', 'array-contains', 'in',
 * 'array-contains-any', and 'not-in'.
 */
export type WhereFilterOp =
  | '<'
  | '<='
  | '=='
  | '!='
  | '>='
  | '>'
  | 'array-contains'
  | 'in'
  | 'array-contains-any'
  | 'not-in';

/**
 * Creates a `QueryConstraint` that enforces that documents must contain the
 * specified field and that the value should satisfy the relation constraint
 * provided.
 *
 * @param fieldPath The path to compare
 * @param opStr The operation string (e.g "<", "<=", "==", ">", ">=", "!=").
 * @param value The value for comparison
 * @return The created `Query`.
 */
export function where(
  fieldPath: string | FieldPath,
  opStr: WhereFilterOp,
  value: unknown
): QueryConstraint {
  const op = opStr as Operator;
  const field = fieldPathFromArgument('where', fieldPath);
  return new QueryFilterConstraint(field, op, value);
}

class QueryOrderByConstraint extends QueryConstraint {
  readonly type = 'orderBy';

  constructor(
    private readonly _field: InternalFieldPath,
    private _direction: Direction
  ) {
    super();
  }

  _apply<T>(query: Query<T>): Query<T> {
    const orderBy = newQueryOrderBy(query._query, this._field, this._direction);
    return new Query(
      query.firestore,
      query._converter,
      queryWithAddedOrderBy(query._query, orderBy)
    );
  }
}

/**
 * The direction of a {@link orderBy()} clause is specified as 'desc' or 'asc'
 * (descending or ascending).
 */
export type OrderByDirection = 'desc' | 'asc';

/**
 * Creates a `QueryConstraint` that sorts the query result by the
 * specified field, optionally in descending order instead of ascending.
 *
 * @param fieldPath The field to sort by.
 * @param directionStr Optional direction to sort by ('asc' or 'desc'). If
 * not specified, order will be ascending.
 * @return The created `Query`.
 */
export function orderBy(
  fieldPath: string | FieldPath,
  directionStr: OrderByDirection = 'asc'
): QueryConstraint {
  const direction = directionStr as Direction;
  const path = fieldPathFromArgument('orderBy', fieldPath);
  return new QueryOrderByConstraint(path, direction);
}

class QueryLimitConstraint extends QueryConstraint {
  constructor(
    readonly type: 'limit' | 'limitToLast',
    private readonly _limit: number,
    private readonly _limitType: LimitType
  ) {
    super();
  }

  _apply<T>(query: Query<T>): Query<T> {
    return new Query(
      query.firestore,
      query._converter,
      queryWithLimit(query._query, this._limit, this._limitType)
    );
  }
}

/**
 * Creates a `QueryConstraint` that only returns the first matching documents.
 *
 * @param limit The maximum number of items to return.
 * @return The created `Query`.
 */
export function limit(limit: number): QueryConstraint {
  validatePositiveNumber('limit', limit);
  return new QueryLimitConstraint('limit', limit, LimitType.First);
}

/**
 * Creates a `QueryConstraint` that only returns the last matching documents.
 *
 * You must specify at least one `orderBy` clause for `limitToLast` queries,
 * otherwise an exception will be thrown during execution.
 *
 * @param limit The maximum number of items to return.
 * @return The created `Query`.
 */
export function limitToLast(limit: number): QueryConstraint {
  validatePositiveNumber('limitToLast', limit);
  return new QueryLimitConstraint('limitToLast', limit, LimitType.Last);
}

class QueryStartAtConstraint extends QueryConstraint {
  constructor(
    readonly type: 'startAt' | 'startAfter',
    private readonly _docOrFields: Array<unknown | DocumentSnapshot<unknown>>,
    private readonly _before: boolean
  ) {
    super();
  }

  _apply<T>(query: Query<T>): Query<T> {
    const bound = newQueryBoundFromDocOrFields(
      query,
      this.type,
      this._docOrFields,
      this._before
    );
    return new Query(
      query.firestore,
      query._converter,
      queryWithStartAt(query._query, bound)
    );
  }
}

/**
 * Creates a `QueryConstraint` that modifies the result set to start at the
 * provided document (inclusive). The starting position is relative to the order
 * of the query. The document must contain all of the fields provided in the
 * `orderBy` of this query.
 *
 * @param snapshot The snapshot of the document to start at.
 * @return A `QueryConstraint` to pass to `query()`.
 */
export function startAt(snapshot: DocumentSnapshot<unknown>): QueryConstraint;
/**
 * Creates a `QueryConstraint` that modifies the result set to start at the
 * provided fields relative to the order of the query. The order of the field
 * values must match the order of the order by clauses of the query.
 *
 * @param fieldValues The field values to start this query at, in order
 * of the query's order by.
 * @return A `QueryConstraint` to pass to `query()`.
 */
export function startAt(...fieldValues: unknown[]): QueryConstraint;
export function startAt(
  ...docOrFields: Array<unknown | DocumentSnapshot<unknown>>
): QueryConstraint {
  return new QueryStartAtConstraint('startAt', docOrFields, /*before=*/ true);
}

/**
 * Creates a `QueryConstraint` that modifies the result set to start after the
 * provided document (exclusive). The starting position is relative to the order
 * of the query. The document must contain all of the fields provided in the
 * orderBy of the query.
 *
 * @param snapshot The snapshot of the document to start after.
 * @return A `QueryConstraint` to pass to `query()`
 */
export function startAfter(
  snapshot: DocumentSnapshot<unknown>
): QueryConstraint;
/**
 * Creates a `QueryConstraint` that modifies the result set to start after the
 * provided fields relative to the order of the query. The order of the field
 * values must match the order of the order by clauses of the query.
 *
 * @param fieldValues The field values to start this query after, in order
 * of the query's order by.
 * @return A `QueryConstraint` to pass to `query()`
 */
export function startAfter(...fieldValues: unknown[]): QueryConstraint;
export function startAfter(
  ...docOrFields: Array<unknown | DocumentSnapshot<unknown>>
): QueryConstraint {
  return new QueryStartAtConstraint(
    'startAfter',
    docOrFields,
    /*before=*/ false
  );
}

class QueryEndAtConstraint extends QueryConstraint {
  constructor(
    readonly type: 'endBefore' | 'endAt',
    private readonly _docOrFields: Array<unknown | DocumentSnapshot<unknown>>,
    private readonly _before: boolean
  ) {
    super();
  }

  _apply<T>(query: Query<T>): Query<T> {
    const bound = newQueryBoundFromDocOrFields(
      query,
      this.type,
      this._docOrFields,
      this._before
    );
    return new Query(
      query.firestore,
      query._converter,
      queryWithEndAt(query._query, bound)
    );
  }
}

/**
 * Creates a `QueryConstraint` that modifies the result set to end before the
 * provided document (exclusive). The end position is relative to the order of
 * the query. The document must contain all of the fields provided in the
 * orderBy of the query.
 *
 * @param snapshot The snapshot of the document to end before.
 * @return A `QueryConstraint` to pass to `query()`
 */
export function endBefore(snapshot: DocumentSnapshot<unknown>): QueryConstraint;
/**
 * Creates a `QueryConstraint` that modifies the result set to end before the
 * provided fields relative to the order of the query. The order of the field
 * values must match the order of the order by clauses of the query.
 *
 * @param fieldValues The field values to end this query before, in order
 * of the query's order by.
 * @return A `QueryConstraint` to pass to `query()`
 */
export function endBefore(...fieldValues: unknown[]): QueryConstraint;
export function endBefore(
  ...docOrFields: Array<unknown | DocumentSnapshot<unknown>>
): QueryConstraint {
  return new QueryEndAtConstraint('endBefore', docOrFields, /*before=*/ true);
}

/**
 * Creates a `QueryConstraint` that modifies the result set to end at the
 * provided document (inclusive). The end position is relative to the order of
 * the query. The document must contain all of the fields provided in the
 * orderBy of the query.
 *
 * @param snapshot The snapshot of the document to end at.
 * @return A `QueryConstraint` to pass to `query()`
 */
export function endAt(snapshot: DocumentSnapshot<unknown>): QueryConstraint;
/**
 * Creates a `QueryConstraint` that modifies the result set to end at the
 * provided fields relative to the order of the query. The order of the field
 * values must match the order of the order by clauses of the query.
 *
 * @param fieldValues The field values to end this query at, in order
 * of the query's order by.
 * @return A `QueryConstraint` to pass to `query()`
 */
export function endAt(...fieldValues: unknown[]): QueryConstraint;
export function endAt(
  ...docOrFields: Array<unknown | DocumentSnapshot<unknown>>
): QueryConstraint {
  return new QueryEndAtConstraint('endAt', docOrFields, /*before=*/ false);
}

/** Helper function to create a bound from a document or fields */
function newQueryBoundFromDocOrFields<T>(
  query: Query,
  methodName: string,
  docOrFields: Array<unknown | DocumentSnapshot<T>>,
  before: boolean
): Bound {
  if (docOrFields[0] instanceof Compat) {
    docOrFields[0] = docOrFields[0]._delegate;
  }

  if (docOrFields[0] instanceof DocumentSnapshot) {
    return newQueryBoundFromDocument(
      query._query,
      query.firestore._databaseId,
      methodName,
      docOrFields[0]._document,
      before
    );
  } else {
    const reader = newUserDataReader(query.firestore);
    return newQueryBoundFromFields(
      query._query,
      query.firestore._databaseId,
      reader,
      methodName,
      docOrFields,
      before
    );
  }
}

export function newQueryFilter(
  query: InternalQuery,
  methodName: string,
  dataReader: UserDataReader,
  databaseId: DatabaseId,
  fieldPath: InternalFieldPath,
  op: Operator,
  value: unknown
): FieldFilter {
  let fieldValue: ProtoValue;
  if (fieldPath.isKeyField()) {
    if (op === Operator.ARRAY_CONTAINS || op === Operator.ARRAY_CONTAINS_ANY) {
      throw new FirestoreError(
        Code.INVALID_ARGUMENT,
        `Invalid Query. You can't perform '${op}' ` +
          'queries on FieldPath.documentId().'
      );
    } else if (op === Operator.IN || op === Operator.NOT_IN) {
      validateDisjunctiveFilterElements(value, op);
      const referenceList: ProtoValue[] = [];
      for (const arrayValue of value as ProtoValue[]) {
        referenceList.push(parseDocumentIdValue(databaseId, query, arrayValue));
      }
      fieldValue = { arrayValue: { values: referenceList } };
    } else {
      fieldValue = parseDocumentIdValue(databaseId, query, value);
    }
  } else {
    if (
      op === Operator.IN ||
      op === Operator.NOT_IN ||
      op === Operator.ARRAY_CONTAINS_ANY
    ) {
      validateDisjunctiveFilterElements(value, op);
    }
    fieldValue = parseQueryValue(
      dataReader,
      methodName,
      value,
      /* allowArrays= */ op === Operator.IN || op === Operator.NOT_IN
    );
  }
  const filter = FieldFilter.create(fieldPath, op, fieldValue);
  validateNewFilter(query, filter);
  return filter;
}

export function newQueryOrderBy(
  query: InternalQuery,
  fieldPath: InternalFieldPath,
  direction: Direction
): OrderBy {
  if (query.startAt !== null) {
    throw new FirestoreError(
      Code.INVALID_ARGUMENT,
      'Invalid query. You must not call startAt() or startAfter() before ' +
        'calling orderBy().'
    );
  }
  if (query.endAt !== null) {
    throw new FirestoreError(
      Code.INVALID_ARGUMENT,
      'Invalid query. You must not call endAt() or endBefore() before ' +
        'calling orderBy().'
    );
  }
  const orderBy = new OrderBy(fieldPath, direction);
  validateNewOrderBy(query, orderBy);
  return orderBy;
}

/**
 * Create a Bound from a query and a document.
 *
 * Note that the Bound will always include the key of the document
 * and so only the provided document will compare equal to the returned
 * position.
 *
 * Will throw if the document does not contain all fields of the order by
 * of the query or if any of the fields in the order by are an uncommitted
 * server timestamp.
 */
export function newQueryBoundFromDocument(
  query: InternalQuery,
  databaseId: DatabaseId,
  methodName: string,
  doc: Document | null,
  before: boolean
): Bound {
  if (!doc) {
    throw new FirestoreError(
      Code.NOT_FOUND,
      `Can't use a DocumentSnapshot that doesn't exist for ` +
        `${methodName}().`
    );
  }

  const components: ProtoValue[] = [];

  // Because people expect to continue/end a query at the exact document
  // provided, we need to use the implicit sort order rather than the explicit
  // sort order, because it's guaranteed to contain the document key. That way
  // the position becomes unambiguous and the query continues/ends exactly at
  // the provided document. Without the key (by using the explicit sort
  // orders), multiple documents could match the position, yielding duplicate
  // results.
  for (const orderBy of queryOrderBy(query)) {
    if (orderBy.field.isKeyField()) {
      components.push(refValue(databaseId, doc.key));
    } else {
      const value = doc.field(orderBy.field);
      if (isServerTimestamp(value)) {
        throw new FirestoreError(
          Code.INVALID_ARGUMENT,
          'Invalid query. You are trying to start or end a query using a ' +
            'document for which the field "' +
            orderBy.field +
            '" is an uncommitted server timestamp. (Since the value of ' +
            'this field is unknown, you cannot start/end a query with it.)'
        );
      } else if (value !== null) {
        components.push(value);
      } else {
        const field = orderBy.field.canonicalString();
        throw new FirestoreError(
          Code.INVALID_ARGUMENT,
          `Invalid query. You are trying to start or end a query using a ` +
            `document for which the field '${field}' (used as the ` +
            `orderBy) does not exist.`
        );
      }
    }
  }
  return new Bound(components, before);
}

/**
 * Converts a list of field values to a Bound for the given query.
 */
export function newQueryBoundFromFields(
  query: InternalQuery,
  databaseId: DatabaseId,
  dataReader: UserDataReader,
  methodName: string,
  values: unknown[],
  before: boolean
): Bound {
  // Use explicit order by's because it has to match the query the user made
  const orderBy = query.explicitOrderBy;
  if (values.length > orderBy.length) {
    throw new FirestoreError(
      Code.INVALID_ARGUMENT,
      `Too many arguments provided to ${methodName}(). ` +
        `The number of arguments must be less than or equal to the ` +
        `number of orderBy() clauses`
    );
  }

  const components: ProtoValue[] = [];
  for (let i = 0; i < values.length; i++) {
    const rawValue = values[i];
    const orderByComponent = orderBy[i];
    if (orderByComponent.field.isKeyField()) {
      if (typeof rawValue !== 'string') {
        throw new FirestoreError(
          Code.INVALID_ARGUMENT,
          `Invalid query. Expected a string for document ID in ` +
            `${methodName}(), but got a ${typeof rawValue}`
        );
      }
      if (!isCollectionGroupQuery(query) && rawValue.indexOf('/') !== -1) {
        throw new FirestoreError(
          Code.INVALID_ARGUMENT,
          `Invalid query. When querying a collection and ordering by FieldPath.documentId(), ` +
            `the value passed to ${methodName}() must be a plain document ID, but ` +
            `'${rawValue}' contains a slash.`
        );
      }
      const path = query.path.child(ResourcePath.fromString(rawValue));
      if (!DocumentKey.isDocumentKey(path)) {
        throw new FirestoreError(
          Code.INVALID_ARGUMENT,
          `Invalid query. When querying a collection group and ordering by ` +
            `FieldPath.documentId(), the value passed to ${methodName}() must result in a ` +
            `valid document path, but '${path}' is not because it contains an odd number ` +
            `of segments.`
        );
      }
      const key = new DocumentKey(path);
      components.push(refValue(databaseId, key));
    } else {
      const wrapped = parseQueryValue(dataReader, methodName, rawValue);
      components.push(wrapped);
    }
  }

  return new Bound(components, before);
}

/**
 * Parses the given documentIdValue into a ReferenceValue, throwing
 * appropriate errors if the value is anything other than a DocumentReference
 * or String, or if the string is malformed.
 */
function parseDocumentIdValue(
  databaseId: DatabaseId,
  query: InternalQuery,
  documentIdValue: unknown
): ProtoValue {
  if (documentIdValue instanceof Compat) {
    documentIdValue = documentIdValue._delegate;
  }

  if (typeof documentIdValue === 'string') {
    if (documentIdValue === '') {
      throw new FirestoreError(
        Code.INVALID_ARGUMENT,
        'Invalid query. When querying with FieldPath.documentId(), you ' +
          'must provide a valid document ID, but it was an empty string.'
      );
    }
    if (!isCollectionGroupQuery(query) && documentIdValue.indexOf('/') !== -1) {
      throw new FirestoreError(
        Code.INVALID_ARGUMENT,
        `Invalid query. When querying a collection by ` +
          `FieldPath.documentId(), you must provide a plain document ID, but ` +
          `'${documentIdValue}' contains a '/' character.`
      );
    }
    const path = query.path.child(ResourcePath.fromString(documentIdValue));
    if (!DocumentKey.isDocumentKey(path)) {
      throw new FirestoreError(
        Code.INVALID_ARGUMENT,
        `Invalid query. When querying a collection group by ` +
          `FieldPath.documentId(), the value provided must result in a valid document path, ` +
          `but '${path}' is not because it has an odd number of segments (${path.length}).`
      );
    }
    return refValue(databaseId, new DocumentKey(path));
  } else if (documentIdValue instanceof ExpDocumentReference) {
    return refValue(databaseId, documentIdValue._key);
  } else {
    throw new FirestoreError(
      Code.INVALID_ARGUMENT,
      `Invalid query. When querying with FieldPath.documentId(), you must provide a valid ` +
        `string or a DocumentReference, but it was: ` +
        `${valueDescription(documentIdValue)}.`
    );
  }
}

/**
 * Validates that the value passed into a disjunctive filter satisfies all
 * array requirements.
 */
function validateDisjunctiveFilterElements(
  value: unknown,
  operator: Operator
): void {
  if (!Array.isArray(value) || value.length === 0) {
    throw new FirestoreError(
      Code.INVALID_ARGUMENT,
      'Invalid Query. A non-empty array is required for ' +
        `'${operator.toString()}' filters.`
    );
  }
  if (value.length > 10) {
    throw new FirestoreError(
      Code.INVALID_ARGUMENT,
      `Invalid Query. '${operator.toString()}' filters support a ` +
        'maximum of 10 elements in the value array.'
    );
  }
}

/**
 * Given an operator, returns the set of operators that cannot be used with it.
 *
 * Operators in a query must adhere to the following set of rules:
 * 1. Only one array operator is allowed.
 * 2. Only one disjunctive operator is allowed.
 * 3. NOT_EQUAL cannot be used with another NOT_EQUAL operator.
 * 4. NOT_IN cannot be used with array, disjunctive, or NOT_EQUAL operators.
 *
 * Array operators: ARRAY_CONTAINS, ARRAY_CONTAINS_ANY
 * Disjunctive operators: IN, ARRAY_CONTAINS_ANY, NOT_IN
 */
function conflictingOps(op: Operator): Operator[] {
  switch (op) {
    case Operator.NOT_EQUAL:
      return [Operator.NOT_EQUAL, Operator.NOT_IN];
    case Operator.ARRAY_CONTAINS:
      return [
        Operator.ARRAY_CONTAINS,
        Operator.ARRAY_CONTAINS_ANY,
        Operator.NOT_IN
      ];
    case Operator.IN:
      return [Operator.ARRAY_CONTAINS_ANY, Operator.IN, Operator.NOT_IN];
    case Operator.ARRAY_CONTAINS_ANY:
      return [
        Operator.ARRAY_CONTAINS,
        Operator.ARRAY_CONTAINS_ANY,
        Operator.IN,
        Operator.NOT_IN
      ];
    case Operator.NOT_IN:
      return [
        Operator.ARRAY_CONTAINS,
        Operator.ARRAY_CONTAINS_ANY,
        Operator.IN,
        Operator.NOT_IN,
        Operator.NOT_EQUAL
      ];
    default:
      return [];
  }
}

function validateNewFilter(query: InternalQuery, filter: Filter): void {
  debugAssert(filter instanceof FieldFilter, 'Only FieldFilters are supported');

  if (filter.isInequality()) {
    const existingField = getInequalityFilterField(query);
    if (existingField !== null && !existingField.isEqual(filter.field)) {
      throw new FirestoreError(
        Code.INVALID_ARGUMENT,
        'Invalid query. All where filters with an inequality' +
          ' (<, <=, >, or >=) must be on the same field. But you have' +
          ` inequality filters on '${existingField.toString()}'` +
          ` and '${filter.field.toString()}'`
      );
    }

    const firstOrderByField = getFirstOrderByField(query);
    if (firstOrderByField !== null) {
      validateOrderByAndInequalityMatch(query, filter.field, firstOrderByField);
    }
  }

  const conflictingOp = findFilterOperator(query, conflictingOps(filter.op));
  if (conflictingOp !== null) {
    // Special case when it's a duplicate op to give a slightly clearer error message.
    if (conflictingOp === filter.op) {
      throw new FirestoreError(
        Code.INVALID_ARGUMENT,
        'Invalid query. You cannot use more than one ' +
          `'${filter.op.toString()}' filter.`
      );
    } else {
      throw new FirestoreError(
        Code.INVALID_ARGUMENT,
        `Invalid query. You cannot use '${filter.op.toString()}' filters ` +
          `with '${conflictingOp.toString()}' filters.`
      );
    }
  }
}

function validateNewOrderBy(query: InternalQuery, orderBy: OrderBy): void {
  if (getFirstOrderByField(query) === null) {
    // This is the first order by. It must match any inequality.
    const inequalityField = getInequalityFilterField(query);
    if (inequalityField !== null) {
      validateOrderByAndInequalityMatch(query, inequalityField, orderBy.field);
    }
  }
}

function validateOrderByAndInequalityMatch(
  baseQuery: InternalQuery,
  inequality: InternalFieldPath,
  orderBy: InternalFieldPath
): void {
  if (!orderBy.isEqual(inequality)) {
    throw new FirestoreError(
      Code.INVALID_ARGUMENT,
      `Invalid query. You have a where filter with an inequality ` +
        `(<, <=, >, or >=) on field '${inequality.toString()}' ` +
        `and so you must also use '${inequality.toString()}' ` +
        `as your first argument to orderBy(), but your first orderBy() ` +
        `is on field '${orderBy.toString()}' instead.`
    );
  }
}

export function validateHasExplicitOrderByForLimitToLast(
  query: InternalQuery
): void {
  if (hasLimitToLast(query) && query.explicitOrderBy.length === 0) {
    throw new FirestoreError(
      Code.UNIMPLEMENTED,
      'limitToLast() queries require specifying at least one orderBy() clause'
    );
  }
}

/**
 * A `CollectionReference` object can be used for adding documents, getting
 * document references, and querying for documents (using {@link query()}`).
 */
export class CollectionReference<T = DocumentData> extends Query<T> {
  readonly type = 'collection';

  constructor(
    readonly firestore: FirebaseFirestore,
    converter: FirestoreDataConverter<T> | null,
    readonly _path: ResourcePath
  ) {
    super(firestore, converter, newQueryForPath(_path));
  }

  /** The collection's identifier. */
  get id(): string {
    return this._query.path.lastSegment();
  }

  /**
   * A string representing the path of the referenced collection (relative
   * to the root of the database).
   */
  get path(): string {
    return this._query.path.canonicalString();
  }

  /**
   * A reference to the containing `DocumentReference` if this is a
   * subcollection. If this isn't a subcollection, the reference is null.
   */
  get parent(): DocumentReference<DocumentData> | null {
    const parentPath = this._path.popLast();
    if (parentPath.isEmpty()) {
      return null;
    } else {
      return new DocumentReference(
        this.firestore,
        /* converter= */ null,
        new DocumentKey(parentPath)
      );
    }
  }

  /**
   * Applies a custom data converter to this CollectionReference, allowing you
   * to use your own custom model objects with Firestore. When you call {@link
   * addDoc()} with the returned `CollectionReference` instance, the provided
   * converter will convert between Firestore data and your custom type `U`.
   *
   * @param converter Converts objects to and from Firestore.
   * @return A `CollectionReference<U>` that uses the provided converter.
   */
  withConverter<U>(
    converter: FirestoreDataConverter<U>
  ): CollectionReference<U> {
    return new CollectionReference<U>(this.firestore, converter, this._path);
  }
}

/**
 * Gets a `CollectionReference` instance that refers to the collection at
 * the specified absolute path.
 *
 * @param firestore A reference to the root Firestore instance.
 * @param path A slash-separated path to a collection.
 * @param pathSegments Additional path segments to apply relative to the first
 * argument.
 * @throws If the final path has an even number of segments and does not point
 * to a collection.
 * @return The `CollectionReference` instance.
 */
export function collection(
  firestore: FirebaseFirestore,
  path: string,
  ...pathSegments: string[]
): CollectionReference<DocumentData>;
/**
 * Gets a `CollectionReference` instance that refers to a subcollection of
 * `reference` at the the specified relative path.
 *
 * @param reference A reference to a collection.
 * @param path A slash-separated path to a collection.
 * @param pathSegments Additional path segments to apply relative to the first
 * argument.
 * @throws If the final path has an even number of segments and does not point
 * to a collection.
 * @return The `CollectionReference` instance.
 */
export function collection(
  reference: CollectionReference<unknown>,
  path: string,
  ...pathSegments: string[]
): CollectionReference<DocumentData>;
/**
 * Gets a `CollectionReference` instance that refers to a subcollection of
 * `reference` at the the specified relative path.
 *
 * @param reference A reference to a Firestore document.
 * @param path A slash-separated path to a collection.
 * @param pathSegments Additional path segments that will be applied relative
 * to the first argument.
 * @throws If the final path has an even number of segments and does not point
 * to a collection.
 * @return The `CollectionReference` instance.
 */
export function collection(
  reference: DocumentReference,
  path: string,
  ...pathSegments: string[]
): CollectionReference<DocumentData>;
export function collection(
  parent:
    | FirebaseFirestore
    | DocumentReference<unknown>
    | CollectionReference<unknown>,
  path: string,
  ...pathSegments: string[]
): CollectionReference<DocumentData> {
  if (parent instanceof Compat) {
    parent = parent._delegate;
  }

  validateNonEmptyArgument('collection', 'path', path);
  if (parent instanceof FirebaseFirestore) {
    const absolutePath = ResourcePath.fromString(path, ...pathSegments);
    validateCollectionPath(absolutePath);
    return new CollectionReference(parent, /* converter= */ null, absolutePath);
  } else {
    if (
      !(parent instanceof DocumentReference) &&
      !(parent instanceof CollectionReference)
    ) {
      throw new FirestoreError(
        Code.INVALID_ARGUMENT,
        'Expected first argument to collection() to be a CollectionReference, ' +
          'a DocumentReference or FirebaseFirestore'
      );
    }
    const absolutePath = ResourcePath.fromString(
      parent.path,
      ...pathSegments
    ).child(ResourcePath.fromString(path));
    validateCollectionPath(absolutePath);
    return new CollectionReference(
      parent.firestore,
      /* converter= */ null,
      absolutePath
    );
  }
}

// TODO(firestorelite): Consider using ErrorFactory -
// https://github.com/firebase/firebase-js-sdk/blob/0131e1f/packages/util/src/errors.ts#L106

/**
 * Creates and returns a new `Query` instance that includes all documents in the
 * database that are contained in a collection or subcollection with the
 * given `collectionId`.
 *
 * @param firestore A reference to the root Firestore instance.
 * @param collectionId Identifies the collections to query over. Every
 * collection or subcollection with this ID as the last segment of its path
 * will be included. Cannot contain a slash.
 * @return The created `Query`.
 */
export function collectionGroup(
  firestore: FirebaseFirestore,
  collectionId: string
): Query<DocumentData> {
  firestore = cast(firestore, FirebaseFirestore);

  validateNonEmptyArgument('collectionGroup', 'collection id', collectionId);
  if (collectionId.indexOf('/') >= 0) {
    throw new FirestoreError(
      Code.INVALID_ARGUMENT,
      `Invalid collection ID '${collectionId}' passed to function ` +
        `collectionGroup(). Collection IDs must not contain '/'.`
    );
  }

  return new Query(
    firestore,
    /* converter= */ null,
    newQueryForCollectionGroup(collectionId)
  );
}

/**
 * Gets a `DocumentReference` instance that refers to the document at the
 * specified abosulute path.
 *
 * @param firestore A reference to the root Firestore instance.
 * @param path A slash-separated path to a document.
 * @param pathSegments Additional path segments that will be applied relative
 * to the first argument.
 * @throws If the final path has an odd number of segments and does not point to
 * a document.
 * @return The `DocumentReference` instance.
 */
export function doc(
  firestore: FirebaseFirestore,
  path: string,
  ...pathSegments: string[]
): DocumentReference<DocumentData>;
/**
 * Gets a `DocumentReference` instance that refers to a document within
 * `reference` at the specified relative path. If no path is specified, an
 * automatically-generated unique ID will be used for the returned
 * `DocumentReference`.
 *
 * @param reference A reference to a collection.
 * @param path A slash-separated path to a document. Has to be omitted to use
 * auto-genrated IDs.
 * @param pathSegments Additional path segments that will be applied relative
 * to the first argument.
 * @throws If the final path has an odd number of segments and does not point to
 * a document.
 * @return The `DocumentReference` instance.
 */
export function doc<T>(
  reference: CollectionReference<T>,
  path?: string,
  ...pathSegments: string[]
): DocumentReference<T>;
/**
 * Gets a `DocumentReference` instance that refers to a document within
 * `reference` at the specified relative path.
 *
 * @param reference A reference to a Firestore document.
 * @param path A slash-separated path to a document.
 * @param pathSegments Additional path segments that will be applied relative
 * to the first argument.
 * @throws If the final path has an odd number of segments and does not point to
 * a document.
 * @return The `DocumentReference` instance.
 */
export function doc(
  reference: DocumentReference<unknown>,
  path: string,
  ...pathSegments: string[]
): DocumentReference<DocumentData>;
export function doc<T>(
  parent:
    | FirebaseFirestore
    | CollectionReference<T>
    | DocumentReference<unknown>,
  path?: string,
  ...pathSegments: string[]
): DocumentReference {
  if (parent instanceof Compat) {
    parent = parent._delegate;
  }

  // We allow omission of 'pathString' but explicitly prohibit passing in both
  // 'undefined' and 'null'.
  if (arguments.length === 1) {
    path = AutoId.newId();
  }
  validateNonEmptyArgument('doc', 'path', path);

  if (parent instanceof FirebaseFirestore) {
    const absolutePath = ResourcePath.fromString(path, ...pathSegments);
    validateDocumentPath(absolutePath);
    return new DocumentReference(
      parent,
      /* converter= */ null,
      new DocumentKey(absolutePath)
    );
  } else {
    if (
      !(parent instanceof DocumentReference) &&
      !(parent instanceof CollectionReference)
    ) {
      throw new FirestoreError(
        Code.INVALID_ARGUMENT,
        'Expected first argument to collection() to be a CollectionReference, ' +
          'a DocumentReference or FirebaseFirestore'
      );
    }
    const absolutePath = parent._path.child(
      ResourcePath.fromString(path, ...pathSegments)
    );
    validateDocumentPath(absolutePath);
    return new DocumentReference(
      parent.firestore,
      parent instanceof CollectionReference ? parent._converter : null,
      new DocumentKey(absolutePath)
    );
  }
}

export class LiteUserDataWriter extends AbstractUserDataWriter {
  constructor(protected firestore: FirebaseFirestore) {
    super();
  }

  protected convertBytes(bytes: ByteString): Bytes {
    return new Bytes(bytes);
  }

  protected convertReference(name: string): DocumentReference {
    const key = this.convertDocumentKey(name, this.firestore._databaseId);
    return new DocumentReference(this.firestore, /* converter= */ null, key);
  }
}

/**
 * Reads the document referred to by the specified document reference.
 *
 * All documents are directly fetched from the server, even if the document was
 * previously read or modified. Recent modifications are only reflected in the
 * retrieved `DocumentSnapshot` if they have already been applied by the
 * backend. If the client is offline, the read fails. If you like to use
 * caching or see local modifications, please use the full Firestore SDK.
 *
 * @param reference The reference of the document to fetch.
 * @return A Promise resolved with a `DocumentSnapshot` containing the current
 * document contents.
 */
export function getDoc<T>(
  reference: DocumentReference<T>
): Promise<DocumentSnapshot<T>> {
  reference = cast<DocumentReference<T>>(reference, DocumentReference);
  const datastore = getDatastore(reference.firestore);
  const userDataWriter = new LiteUserDataWriter(reference.firestore);

  return invokeBatchGetDocumentsRpc(datastore, [reference._key]).then(
    result => {
      hardAssert(result.length === 1, 'Expected a single document result');
      const maybeDocument = result[0];
      return new DocumentSnapshot<T>(
        reference.firestore,
        userDataWriter,
        reference._key,
        maybeDocument instanceof Document ? maybeDocument : null,
        reference._converter
      );
    }
  );
}

/**
 * Executes the query and returns the results as a {@link QuerySnapshot}.
 *
 * All queries are executed directly by the server, even if the the query was
 * previously executed. Recent modifications are only reflected in the retrieved
 * results if they have already been applied by the backend. If the client is
 * offline, the operation fails. To see previously cached result and local
 * modifications, use the full Firestore SDK.
 *
 * @param query The `Query` to execute.
 * @return A Promise that will be resolved with the results of the query.
 */
export function getDocs<T>(query: Query<T>): Promise<QuerySnapshot<T>> {
  query = cast<Query<T>>(query, Query);
  validateHasExplicitOrderByForLimitToLast(query._query);

  const datastore = getDatastore(query.firestore);
  const userDataWriter = new LiteUserDataWriter(query.firestore);
  return invokeRunQueryRpc(datastore, query._query).then(result => {
    const docs = result.map(
      doc =>
        new QueryDocumentSnapshot<T>(
          query.firestore,
          userDataWriter,
          doc.key,
          doc,
          query._converter
        )
    );

    if (hasLimitToLast(query._query)) {
      // Limit to last queries reverse the orderBy constraint that was
      // specified by the user. As such, we need to reverse the order of the
      // results to return the documents in the expected order.
      docs.reverse();
    }

    return new QuerySnapshot<T>(query, docs);
  });
}

/**
 * Writes to the document referred to by the specified `DocumentReference`. If
 * the document does not yet exist, it will be created.
 *
 * The result of this write will only be reflected in document reads that occur
 * after the returned Promise resolves. If the client is offline, the
 * write fails. If you would like to see local modifications or buffer writes
 * until the client is online, use the full Firestore SDK.
 *
 * @param reference A reference to the document to write.
 * @param data A map of the fields and values for the document.
 * @return A Promise resolved once the data has been successfully written
 * to the backend.
 */
export function setDoc<T>(
  reference: DocumentReference<T>,
  data: T
): Promise<void>;
/**
 * Writes to the document referred to by the specified `DocumentReference`. If
 * the document does not yet exist, it will be created. If you provide `merge`
 * or `mergeFields`, the provided data can be merged into an existing document.
 *
 * The result of this write will only be reflected in document reads that occur
 * after the returned Promise resolves. If the client is offline, the
 * write fails. If you would like to see local modifications or buffer writes
 * until the client is online, use the full Firestore SDK.
 *
 * @param reference A reference to the document to write.
 * @param data A map of the fields and values for the document.
 * @param options An object to configure the set behavior.
 * @return A Promise resolved once the data has been successfully written
 * to the backend.
 */
export function setDoc<T>(
  reference: DocumentReference<T>,
  data: Partial<T>,
  options: SetOptions
): Promise<void>;
export function setDoc<T>(
  reference: DocumentReference<T>,
  data: T,
  options?: SetOptions
): Promise<void> {
  reference = cast<DocumentReference<T>>(reference, DocumentReference);
  const convertedValue = applyFirestoreDataConverter(
    reference._converter,
    data,
    options
  );
  const dataReader = newUserDataReader(reference.firestore);
  const parsed = parseSetData(
    dataReader,
    'setDoc',
    reference._key,
    convertedValue,
    reference._converter !== null,
    options
  );

  const datastore = getDatastore(reference.firestore);
  return invokeCommitRpc(
    datastore,
    parsed.toMutations(reference._key, Precondition.none())
  );
}

/**
 * Updates fields in the document referred to by the specified
 * `DocumentReference`. The update will fail if applied to a document that does
 * not exist.
 *
 * The result of this update will only be reflected in document reads that occur
 * after the returned Promise resolves. If the client is offline, the
 * update fails. If you would like to see local modifications or buffer writes
 * until the client is online, use the full Firestore SDK.
 *
 * @param reference A reference to the document to update.
 * @param data An object containing the fields and values with which to
 * update the document. Fields can contain dots to reference nested fields
 * within the document.
 * @return A Promise resolved once the data has been successfully written
 * to the backend.
 */
export function updateDoc(
  reference: DocumentReference<unknown>,
  data: UpdateData
): Promise<void>;
/**
 * Updates fields in the document referred to by the specified
 * `DocumentReference` The update will fail if applied to a document that does
 * not exist.
 *
 * Nested fields can be updated by providing dot-separated field path
 * strings or by providing `FieldPath` objects.
 *
 * The result of this update will only be reflected in document reads that occur
 * after the returned Promise resolves. If the client is offline, the
 * update fails. If you would like to see local modifications or buffer writes
 * until the client is online, use the full Firestore SDK.
 *
 * @param reference A reference to the document to update.
 * @param field The first field to update.
 * @param value The first value.
 * @param moreFieldsAndValues Additional key value pairs.
 * @return A Promise resolved once the data has been successfully written
 * to the backend.
 */
export function updateDoc(
  reference: DocumentReference<unknown>,
  field: string | FieldPath,
  value: unknown,
  ...moreFieldsAndValues: unknown[]
): Promise<void>;
export function updateDoc(
  reference: DocumentReference<unknown>,
  fieldOrUpdateData: string | FieldPath | UpdateData,
  value?: unknown,
  ...moreFieldsAndValues: unknown[]
): Promise<void> {
  reference = cast<DocumentReference<unknown>>(reference, DocumentReference);
  const dataReader = newUserDataReader(reference.firestore);

  // For Compat types, we have to "extract" the underlying types before
  // performing validation.
  if (fieldOrUpdateData instanceof Compat) {
    fieldOrUpdateData = fieldOrUpdateData._delegate;
  }

  let parsed: ParsedUpdateData;
  if (
    typeof fieldOrUpdateData === 'string' ||
    fieldOrUpdateData instanceof FieldPath
  ) {
    parsed = parseUpdateVarargs(
      dataReader,
      'updateDoc',
      reference._key,
      fieldOrUpdateData,
      value,
      moreFieldsAndValues
    );
  } else {
    parsed = parseUpdateData(
      dataReader,
      'updateDoc',
      reference._key,
      fieldOrUpdateData
    );
  }

  const datastore = getDatastore(reference.firestore);
  return invokeCommitRpc(
    datastore,
    parsed.toMutations(reference._key, Precondition.exists(true))
  );
}

/**
 * Deletes the document referred to by the specified `DocumentReference`.
 *
 * The deletion will only be reflected in document reads that occur after the
 * returned Promise resolves. If the client is offline, the
 * delete fails. If you would like to see local modifications or buffer writes
 * until the client is online, use the full Firestore SDK.
 *
 * @param reference A reference to the document to delete.
 * @return A Promise resolved once the document has been successfully
 * deleted from the backend.
 */
export function deleteDoc(
  reference: DocumentReference<unknown>
): Promise<void> {
  reference = cast<DocumentReference<unknown>>(reference, DocumentReference);
  const datastore = getDatastore(reference.firestore);
  return invokeCommitRpc(datastore, [
    new DeleteMutation(reference._key, Precondition.none())
  ]);
}

/**
 * Add a new document to specified `CollectionReference` with the given data,
 * assigning it a document ID automatically.
 *
 * The result of this write will only be reflected in document reads that occur
 * after the returned Promise resolves. If the client is offline, the
 * write fails. If you would like to see local modifications or buffer writes
 * until the client is online, use the full Firestore SDK.
 *
 * @param reference A reference to the collection to add this document to.
 * @param data An Object containing the data for the new document.
 * @return A Promise resolved with a `DocumentReference` pointing to the
 * newly created document after it has been written to the backend.
 */
export function addDoc<T>(
  reference: CollectionReference<T>,
  data: T
): Promise<DocumentReference<T>> {
  reference = cast<CollectionReference<T>>(reference, CollectionReference);
  const docRef = doc(reference);

  const convertedValue = applyFirestoreDataConverter(
    reference._converter,
    data
  );

  const dataReader = newUserDataReader(reference.firestore);
  const parsed = parseSetData(
    dataReader,
    'addDoc',
    docRef._key,
    convertedValue,
    docRef._converter !== null,
    {}
  );

  const datastore = getDatastore(reference.firestore);
  return invokeCommitRpc(
    datastore,
    parsed.toMutations(docRef._key, Precondition.exists(false))
  ).then(() => docRef);
}

/**
 * Returns true if the provided references are equal.
 *
 * @param left A reference to compare.
 * @param right A reference to compare.
 * @return true if the references point to the same location in the same
 * Firestore database.
 */
export function refEqual<T>(
  left: DocumentReference<T> | CollectionReference<T>,
  right: DocumentReference<T> | CollectionReference<T>
): boolean {
  if (left instanceof Compat) {
    left = left._delegate;
  }
  if (right instanceof Compat) {
    right = right._delegate;
  }

  if (
    (left instanceof DocumentReference ||
      left instanceof CollectionReference) &&
    (right instanceof DocumentReference || right instanceof CollectionReference)
  ) {
    return (
      left.firestore === right.firestore &&
      left.path === right.path &&
      left._converter === right._converter
    );
  }
  return false;
}

/**
 * Returns true if the provided queries point to the same collection and apply
 * the same constraints.
 *
 * @param left A `Query` to compare.
 * @param right A Query` to compare.
 * @return true if the references point to the same location in the same
 * Firestore database.
 */
export function queryEqual<T>(left: Query<T>, right: Query<T>): boolean {
  if (left instanceof Compat) {
    left = left._delegate;
  }
  if (right instanceof Compat) {
    right = right._delegate;
  }

  if (left instanceof Query && right instanceof Query) {
    return (
      left.firestore === right.firestore &&
      queryEquals(left._query, right._query) &&
      left._converter === right._converter
    );
  }
  return false;
}

export function newUserDataReader(
  firestore: FirebaseFirestore
): UserDataReader {
  const settings = firestore._freezeSettings();
  const serializer = newSerializer(firestore._databaseId);
  return new UserDataReader(
    firestore._databaseId,
    !!settings.ignoreUndefinedProperties,
    serializer
  );
}<|MERGE_RESOLUTION|>--- conflicted
+++ resolved
@@ -84,9 +84,6 @@
 import { newSerializer } from '../../../src/platform/serializer';
 import { Code, FirestoreError } from '../../../src/util/error';
 import { getDatastore } from './components';
-<<<<<<< HEAD
-import { Compat } from '../../../src/compat/compat';
-=======
 import { ByteString } from '../../../src/util/byte_string';
 import { Bytes } from './bytes';
 import { AbstractUserDataWriter } from '../../../src/api/user_data_writer';
@@ -95,7 +92,6 @@
 import { refValue } from '../../../src/model/values';
 import { DocumentReference as ExpDocumentReference } from '../../../exp/src/api/reference';
 import { isServerTimestamp } from '../../../src/model/server_timestamps';
->>>>>>> 6a154eb1
 
 /**
  * Document data (for use with {@link setDoc()}) consists of fields mapped to
