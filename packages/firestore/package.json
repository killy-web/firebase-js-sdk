{
  "name": "@firebase/firestore",
  "version": "2.4.0",
  "engines": {
    "node": "^8.13.0 || >=10.10.0"
  },
  "description": "The Cloud Firestore component of the Firebase JS SDK.",
  "author": "Firebase <firebase-support@google.com> (https://firebase.google.com/)",
  "scripts": {
    "bundle": "rollup -c",
    "prebuild": "tsc --emitDeclarationOnly --declaration -p tsconfig.json; yarn api-report",
    "build": "run-p build:lite build:main",
    "build:release": "yarn build && yarn typings:public",
    "build:scripts": "tsc -moduleResolution node --module commonjs scripts/*.ts && ls scripts/*.js | xargs -I % sh -c 'terser %  -o %'",
    "build:deps": "lerna run --scope @firebase/firestore --include-dependencies build",
    "build:main": "rollup -c rollup.config.js",
    "build:lite": "rollup -c rollup.config.lite.js",
    "predev": "yarn prebuild",
    "dev": "rollup -c -w",
    "lint": "eslint -c .eslintrc.js '**/*.ts' --ignore-path '../../.gitignore'",
    "lint:fix": "eslint --fix -c .eslintrc.js '**/*.ts' --ignore-path '../../.gitignore'",
    "prettier": "prettier --write '*.js' '*.ts' '@(lite|exp|src|test)/**/*.ts'",
    "pregendeps:exp": "yarn api-report && node scripts/build-bundle.js --input ./exp/index.ts --output ./dist/exp/tmp.js",
    "gendeps:exp": "../../scripts/exp/extract-deps.sh --types ./dist/exp/index.d.ts --bundle ./dist/exp/tmp.js --output ./dist/exp/dependencies.json",
    "pregendeps:lite": "yarn api-report && node scripts/build-bundle.js --input ./lite/index.ts --output ./dist/lite/tmp.js",
    "gendeps:lite": "../../scripts/exp/extract-deps.sh --types ./dist/lite/index.d.ts --bundle ./dist/lite/tmp.js --output ./dist/lite/dependencies.json",
    "test:lite": "node ./scripts/run-tests.js --emulator --platform node_lite --main=lite/index.ts 'test/lite/**/*.test.ts'",
    "test:lite:prod": "node ./scripts/run-tests.js --platform node_lite --main=lite/index.ts 'test/lite/**/*.test.ts'",
    "test:lite:browser": "karma start --single-run --lite",
    "test:lite:browser:debug": "karma start --browsers=Chrome --lite --auto-watch",
    "pretest": "yarn test:prepare",
    "test": "run-s lint test:all",
    "test:ci": "node ../../scripts/run_tests_in_ci.js -s test:all",
    "test:all": "run-p test:browser test:lite:browser test:travis test:minified",
    "test:browser": "karma start --single-run",
    "test:browser:debug": "karma start --browsers=Chrome --auto-watch",
    "test:node": "node ./scripts/run-tests.js  --main=test/register.ts  --emulator 'test/{,!(browser|lite)/**/}*.test.ts'",
    "test:node:prod": "ts-node-script ./scripts/run-tests.ts --main=test/register.ts 'test/{,!(browser|lite)/**/}*.test.ts'",
    "test:node:persistence": "node ./scripts/run-tests.js  --main=test/register.ts --persistence --emulator 'test/{,!(browser|lite)/**/}*.test.ts'",
    "test:node:persistence:prod": "node ./scripts/run-tests.js --main=test/register.ts --persistence 'test/{,!(browser|lite)/**/}*.test.ts'",
    "test:travis": "ts-node --compiler-options='{\"module\":\"commonjs\"}' ../../scripts/emulator-testing/firestore-test-runner.ts",
    "test:minified": "(cd ../../integration/firestore ; yarn test)",
    "api-report:main": "TS_NODE_COMPILER_OPTIONS='{\"module\":\"commonjs\"}' ts-node ../../repo-scripts/prune-dts/extract-public-api.ts --package firestore --packageRoot . --typescriptDts ./dist/firestore/src/index.d.ts --rollupDts ./dist/private.d.ts --untrimmedRollupDts ./dist/internal.d.ts --publicDts ./dist/index.d.ts",
    "api-report:lite": "TS_NODE_COMPILER_OPTIONS='{\"module\":\"commonjs\"}' ts-node ../../repo-scripts/prune-dts/extract-public-api.ts --package firestore-lite --packageRoot . --typescriptDts ./dist/firestore/lite/index.d.ts --rollupDts ./dist/lite/private.d.ts --untrimmedRollupDts ./dist/lite/internal.d.ts --publicDts ./dist/lite/index.d.ts",
    "api-report:api-json": "rm -rf temp && api-extractor run --local --verbose",
    "api-report": "run-s api-report:main api-report:lite && yarn api-report:api-json",
    "doc": "api-documenter markdown --input temp --output docs",
    "test:prepare": "node ./scripts/prepare-test.js",
    "typings:public": "node ../../scripts/exp/use_typings.js ./dist/index.d.ts"
  },
  "main": "dist/index.node.cjs.js",
  "main-esm": "dist/index.node.cjs.esm2017.js",
  "react-native": "dist/index.rn.js",
  "browser": "dist/index.esm2017.js",
  "module": "dist/index.esm2017.js",
  "esm5": "dist/index.esm5.js",
  "license": "Apache-2.0",
  "files": [
    "dist",
    "memory/package.json",
    "bundle/package.json",
    "memory-bundle/package.json"
  ],
  "dependencies": {
<<<<<<< HEAD
    "@firebase/component": "0.5.5",
=======
    "@firebase/component": "0.5.6",
    "@firebase/firestore-types": "2.4.0",
>>>>>>> 4d747b15
    "@firebase/logger": "0.2.6",
    "@firebase/util": "1.3.0",
    "@firebase/webchannel-wrapper": "0.5.1",
    "@grpc/grpc-js": "^1.3.2",
    "@grpc/proto-loader": "^0.6.0",
    "node-fetch": "2.6.1",
    "tslib": "^2.1.0"
  },
  "peerDependencies": {
    "@firebase/app": "0.x",
    "@firebase/app-types": "0.x"
  },
  "devDependencies": {
    "@firebase/app": "0.6.30",
    "@rollup/plugin-alias": "3.1.2",
    "@rollup/plugin-json": "4.1.0",
    "@types/eslint": "7.2.10",
    "@types/json-stable-stringify": "1.0.32",
    "json-stable-stringify": "1.0.1",
    "protobufjs": "6.11.2",
    "rollup": "2.52.2",
    "rollup-plugin-copy": "3.4.0",
    "rollup-plugin-copy-assets": "2.0.3",
    "rollup-plugin-replace": "2.2.0",
    "rollup-plugin-sourcemaps": "0.6.3",
    "rollup-plugin-terser": "7.0.2",
    "rollup-plugin-typescript2": "0.30.0",
    "ts-node": "9.1.1",
    "typescript": "4.2.2"
  },
  "repository": {
    "directory": "packages/firestore",
    "type": "git",
    "url": "https://github.com/firebase/firebase-js-sdk.git"
  },
  "bugs": {
    "url": "https://github.com/firebase/firebase-js-sdk/issues"
  },
  "typings": "dist/firestore/src/index.d.ts",
  "nyc": {
    "extension": [
      ".ts"
    ],
    "reportDir": "./coverage/node"
  }
}<|MERGE_RESOLUTION|>--- conflicted
+++ resolved
@@ -62,12 +62,7 @@
     "memory-bundle/package.json"
   ],
   "dependencies": {
-<<<<<<< HEAD
-    "@firebase/component": "0.5.5",
-=======
     "@firebase/component": "0.5.6",
-    "@firebase/firestore-types": "2.4.0",
->>>>>>> 4d747b15
     "@firebase/logger": "0.2.6",
     "@firebase/util": "1.3.0",
     "@firebase/webchannel-wrapper": "0.5.1",
