--- conflicted
+++ resolved
@@ -554,15 +554,6 @@
     let removalCount = 0;
 
     existingKeys.forEach(key => {
-<<<<<<< HEAD
-      // Existing keys include untouched, deleted and modified keys. Modified documents will not be
-      // included in ExistenceFilter.unchanged_names, and do not need to test against bloom filter
-      // as well.
-      if (
-        !modifiedKeys.has(key) &&
-        !bloomFilterMightContain(key.path.canonicalString())
-      ) {
-=======
       const databaseId = this.metadataProvider.getDatabaseId();
       const documentPath =
         `projects/${databaseId.projectId}` +
@@ -570,7 +561,6 @@
         `/documents/${key.path.canonicalString()}`;
 
       if (!bloomFilter.mightContain(documentPath)) {
->>>>>>> 4ae80412
         this.removeDocumentFromTarget(targetId, key, /*updatedDocument=*/ null);
         removalCount++;
       }
