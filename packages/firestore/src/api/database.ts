/**
 * @license
 * Copyright 2017 Google LLC
 *
 * Licensed under the Apache License, Version 2.0 (the "License");
 * you may not use this file except in compliance with the License.
 * You may obtain a copy of the License at
 *
 *   http://www.apache.org/licenses/LICENSE-2.0
 *
 * Unless required by applicable law or agreed to in writing, software
 * distributed under the License is distributed on an "AS IS" BASIS,
 * WITHOUT WARRANTIES OR CONDITIONS OF ANY KIND, either express or implied.
 * See the License for the specific language governing permissions and
 * limitations under the License.
 */

import { FirebaseApp } from '@firebase/app-types';
import { _FirebaseApp, FirebaseService } from '@firebase/app-types/private';
import { DatabaseId } from '../core/database_info';
import {
  FirestoreClient,
  firestoreClientGetNamedQuery,
  firestoreClientLoadBundle,
  firestoreClientTransaction
} from '../core/firestore_client';
import { Transaction as InternalTransaction } from '../core/transaction';
import { Document, MaybeDocument, NoDocument } from '../model/document';
import { DocumentKey } from '../model/document_key';
import { FieldPath, ResourcePath } from '../model/path';
import { debugAssert, fail } from '../util/assert';
import { Code, FirestoreError } from '../util/error';
import {
  cast,
  validateIsNotUsedTogether,
  validateSetOptions
} from '../util/input_validation';
import { logWarn, setLogLevel as setClientLogLevel } from '../util/log';
import { FieldPath as ExpFieldPath } from '../../lite/src/api/field_path';
import {
  CompleteFn,
  ErrorFn,
  isPartialObserver,
  NextFn,
  PartialObserver,
  Unsubscribe
} from './observer';
import {
  parseSetData,
  parseUpdateData,
  parseUpdateVarargs,
  UntypedFirestoreDataConverter,
  UserDataReader
} from './user_data_reader';
import { UserDataWriter } from './user_data_writer';
import {
  clearIndexedDbPersistence,
  disableNetwork,
  enableIndexedDbPersistence,
  enableMultiTabIndexedDbPersistence,
  enableNetwork,
  FirebaseFirestore,
  FirebaseFirestore as ExpFirebaseFirestore,
  waitForPendingWrites
} from '../../exp/src/api/database';
import {
  DocumentChange as ExpDocumentChange,
  DocumentSnapshot as ExpDocumentSnapshot,
  QuerySnapshot as ExpQuerySnapshot,
  snapshotEqual
} from '../../exp/src/api/snapshot';
import { newUserDataReader, refEqual } from '../../lite/src/api/reference';
import {
  addDoc,
  collection,
  collectionGroup,
  CollectionReference as ExpCollectionReference,
  deleteDoc,
  doc,
  DocumentReference as ExpDocumentReference,
  endAt,
  endBefore,
  getDoc,
  getDocFromCache,
  getDocFromServer,
  getDocs,
  getDocsFromCache,
  getDocsFromServer,
  limit,
  limitToLast,
  onSnapshot,
<<<<<<< HEAD
  onSnapshotsInSync,
  orderBy,
  query,
  Query as ExpQuery,
  queryEqual,
  setDoc,
  startAfter,
  startAt,
  updateDoc,
  where
} from '../../exp/src/api/reference';
import { LRU_COLLECTION_DISABLED } from '../local/lru_garbage_collector';
import { Compat } from '../compat/compat';
import { ApiLoadBundleTask, LoadBundleTask } from './bundle';
import { makeDatabaseInfo } from '../../lite/src/api/database';
import { DEFAULT_HOST } from '../../lite/src/api/components';
=======
  DocumentReference as ExpDocumentReference,
  Query as ExpQuery,
  executeWrite
} from '../../exp/src/api/reference';
import { LRU_COLLECTION_DISABLED } from '../local/lru_garbage_collector';
import { Compat } from '../compat/compat';
import { WriteBatch as ExpWriteBatch } from '../../exp/src/api/write_batch';
>>>>>>> 6c6c49ad

import {
  CollectionReference as PublicCollectionReference,
  DocumentChange as PublicDocumentChange,
  DocumentChangeType as PublicDocumentChangeType,
  DocumentData as PublicDocumentData,
  DocumentReference as PublicDocumentReference,
  DocumentSnapshot as PublicDocumentSnapshot,
  FieldPath as PublicFieldPath,
  FirebaseFirestore as PublicFirestore,
  FirestoreDataConverter as PublicFirestoreDataConverter,
  GetOptions as PublicGetOptions,
  LogLevel as PublicLogLevel,
  OrderByDirection as PublicOrderByDirection,
  PersistenceSettings as PublicPersistenceSettings,
  Query as PublicQuery,
  QueryDocumentSnapshot as PublicQueryDocumentSnapshot,
  QuerySnapshot as PublicQuerySnapshot,
  SetOptions as PublicSetOptions,
  Settings as PublicSettings,
  SnapshotListenOptions as PublicSnapshotListenOptions,
  SnapshotMetadata as PublicSnapshotMetadata,
  SnapshotOptions as PublicSnapshotOptions,
  Transaction as PublicTransaction,
  UpdateData as PublicUpdateData,
  WhereFilterOp as PublicWhereFilterOp,
  WriteBatch as PublicWriteBatch
} from '@firebase/firestore-types';

/**
 * Constant used to indicate the LRU garbage collection should be disabled.
 * Set this value as the `cacheSizeBytes` on the settings passed to the
 * `Firestore` instance.
 */
export const CACHE_SIZE_UNLIMITED = LRU_COLLECTION_DISABLED;

/**
 * A persistence provider for either memory-only or IndexedDB persistence.
 * Mainly used to allow optional inclusion of IndexedDB code.
 */
export interface PersistenceProvider {
  enableIndexedDbPersistence(
    firestore: Firestore,
    forceOwnership: boolean
  ): Promise<void>;
  enableMultiTabIndexedDbPersistence(firestore: Firestore): Promise<void>;
  clearIndexedDbPersistence(firestore: Firestore): Promise<void>;
}

const MEMORY_ONLY_PERSISTENCE_ERROR_MESSAGE =
  'You are using the memory-only build of Firestore. Persistence support is ' +
  'only available via the @firebase/firestore bundle or the ' +
  'firebase-firestore.js build.';

/**
 * The persistence provider included with the memory-only SDK. This provider
 * errors for all attempts to access persistence.
 */
export class MemoryPersistenceProvider implements PersistenceProvider {
  enableIndexedDbPersistence(
    firestore: Firestore,
    forceOwnership: boolean
  ): Promise<void> {
    throw new FirestoreError(
      Code.FAILED_PRECONDITION,
      MEMORY_ONLY_PERSISTENCE_ERROR_MESSAGE
    );
  }

  enableMultiTabIndexedDbPersistence(firestore: Firestore): Promise<void> {
    throw new FirestoreError(
      Code.FAILED_PRECONDITION,
      MEMORY_ONLY_PERSISTENCE_ERROR_MESSAGE
    );
  }

  clearIndexedDbPersistence(firestore: Firestore): Promise<void> {
    throw new FirestoreError(
      Code.FAILED_PRECONDITION,
      MEMORY_ONLY_PERSISTENCE_ERROR_MESSAGE
    );
  }
}

/**
 * The persistence provider included with the full Firestore SDK.
 */
export class IndexedDbPersistenceProvider implements PersistenceProvider {
  enableIndexedDbPersistence(
    firestore: Firestore,
    forceOwnership: boolean
  ): Promise<void> {
    return enableIndexedDbPersistence(firestore._delegate, { forceOwnership });
  }
  enableMultiTabIndexedDbPersistence(firestore: Firestore): Promise<void> {
    return enableMultiTabIndexedDbPersistence(firestore._delegate);
  }
  clearIndexedDbPersistence(firestore: Firestore): Promise<void> {
    return clearIndexedDbPersistence(firestore._delegate);
  }
}

/**
 * Compat class for Firestore. Exposes Firestore Legacy API, but delegates
 * to the functional API of firestore-exp.
 */
export class Firestore
  extends Compat<ExpFirebaseFirestore>
  implements PublicFirestore, FirebaseService {
  _appCompat?: FirebaseApp;
  constructor(
    databaseIdOrApp: DatabaseId | FirebaseApp,
    delegate: ExpFirebaseFirestore,
    private _persistenceProvider: PersistenceProvider
  ) {
    super(delegate);

    if (!(databaseIdOrApp instanceof DatabaseId)) {
      this._appCompat = databaseIdOrApp as FirebaseApp;
    }
  }

  get _databaseId(): DatabaseId {
    return this._delegate._databaseId;
  }

  settings(settingsLiteral: PublicSettings): void {
    if (settingsLiteral.merge) {
      settingsLiteral = {
        ...this._delegate._getSettings(),
        ...settingsLiteral
      };
      // Remove the property from the settings once the merge is completed
      delete settingsLiteral.merge;
    }
    this._delegate._setSettings(settingsLiteral);
  }

  useEmulator(host: string, port: number): void {
    if (this._delegate._getSettings().host !== DEFAULT_HOST) {
      logWarn(
        'Host has been set in both settings() and useEmulator(), emulator host will be used'
      );
    }

    this.settings({
      host: `${host}:${port}`,
      ssl: false,
      merge: true
    });
  }

  enableNetwork(): Promise<void> {
    return enableNetwork(this._delegate);
  }

  disableNetwork(): Promise<void> {
    return disableNetwork(this._delegate);
  }

  enablePersistence(settings?: PublicPersistenceSettings): Promise<void> {
    let synchronizeTabs = false;
    let experimentalForceOwningTab = false;

    if (settings) {
      synchronizeTabs = !!settings.synchronizeTabs;
      experimentalForceOwningTab = !!settings.experimentalForceOwningTab;

      validateIsNotUsedTogether(
        'synchronizeTabs',
        synchronizeTabs,
        'experimentalForceOwningTab',
        experimentalForceOwningTab
      );
    }

    return synchronizeTabs
      ? this._persistenceProvider.enableMultiTabIndexedDbPersistence(this)
      : this._persistenceProvider.enableIndexedDbPersistence(
          this,
          experimentalForceOwningTab
        );
  }

  clearPersistence(): Promise<void> {
    return this._persistenceProvider.clearIndexedDbPersistence(this);
  }

  terminate(): Promise<void> {
    (this.app as _FirebaseApp)._removeServiceInstance('firestore');
    (this.app as _FirebaseApp)._removeServiceInstance('firestore-exp');
    return this._delegate._delete();
  }

  waitForPendingWrites(): Promise<void> {
    return waitForPendingWrites(this._delegate);
  }

  onSnapshotsInSync(observer: PartialObserver<void>): Unsubscribe;
  onSnapshotsInSync(onSync: () => void): Unsubscribe;
  onSnapshotsInSync(arg: unknown): Unsubscribe {
    return onSnapshotsInSync(this._delegate, arg as PartialObserver<void>);
  }

  get app(): FirebaseApp {
    if (!this._appCompat) {
      throw new FirestoreError(
        Code.FAILED_PRECONDITION,
        "Firestore was not initialized using the Firebase SDK. 'app' is " +
          'not available'
      );
    }
    return this._appCompat as FirebaseApp;
  }

  INTERNAL = {
    delete: () => this.terminate()
  };

  collection(pathString: string): PublicCollectionReference {
    try {
      return new CollectionReference(
        this,
        collection(this._delegate, pathString)
      );
    } catch (e) {
      throw replaceFunctionName(e, 'collection()', 'Firestore.collection()');
    }
  }

  doc(pathString: string): PublicDocumentReference {
    try {
      return new DocumentReference(this, doc(this._delegate, pathString));
    } catch (e) {
      throw replaceFunctionName(e, 'doc()', 'Firestore.doc()');
    }
  }

  collectionGroup(collectionId: string): PublicQuery {
    try {
      return new Query(this, collectionGroup(this._delegate, collectionId));
    } catch (e) {
      throw replaceFunctionName(
        e,
        'collectionGroup()',
        'Firestore.collectionGroup()'
      );
    }
  }

  runTransaction<T>(
    updateFunction: (transaction: PublicTransaction) => Promise<T>
  ): Promise<T> {
    const client = ensureFirestoreConfigured(this._delegate);
    return firestoreClientTransaction(
      client,
      (transaction: InternalTransaction) => {
        return updateFunction(new Transaction(this, transaction));
      }
    );
  }

  batch(): PublicWriteBatch {
    ensureFirestoreConfigured(this._delegate);
    return new WriteBatch(
      new ExpWriteBatch(this._delegate, mutations =>
        executeWrite(this._delegate, mutations)
      )
    );
  }
}

export function ensureFirestoreConfigured(
  firestore: FirebaseFirestore
): FirestoreClient {
  if (!firestore._firestoreClient) {
    configureFirestore(firestore);
  }
  firestore._firestoreClient!.verifyNotTerminated();
  return firestore._firestoreClient as FirestoreClient;
}

export function configureFirestore(firestore: FirebaseFirestore): void {
  const settings = firestore._freezeSettings();
  debugAssert(!!settings.host, 'FirestoreSettings.host is not set');
  debugAssert(
    !firestore._firestoreClient,
    'configureFirestore() called multiple times'
  );

  const databaseInfo = makeDatabaseInfo(
    firestore._databaseId,
    firestore._persistenceKey,
    settings
  );
  firestore._firestoreClient = new FirestoreClient(
    firestore._credentials,
    firestore._queue,
    databaseInfo
  );
}

export function setLogLevel(level: PublicLogLevel): void {
  setClientLogLevel(level);
}

export function loadBundle(
  db: Firestore,
  bundleData: ArrayBuffer | ReadableStream<Uint8Array> | string
): ApiLoadBundleTask {
  const resultTask = new LoadBundleTask();
  // eslint-disable-next-line @typescript-eslint/no-floating-promises
  firestoreClientLoadBundle(
    ensureFirestoreConfigured(db._delegate),
    bundleData,
    resultTask
  );
  return resultTask;
}

export function namedQuery(
  db: Firestore,
  name: string
): Promise<PublicQuery | null> {
  return firestoreClientGetNamedQuery(
    ensureFirestoreConfigured(db._delegate),
    name
  ).then(namedQuery => {
    if (!namedQuery) {
      return null;
    }
    return new Query(db, new ExpQuery(db._delegate, null, namedQuery.query));
  });
}

/**
 * A reference to a transaction.
 */
export class Transaction implements PublicTransaction {
  private _dataReader: UserDataReader;

  constructor(
    private _firestore: Firestore,
    private _transaction: InternalTransaction
  ) {
    this._dataReader = newUserDataReader(this._firestore._delegate);
  }

  get<T>(
    documentRef: PublicDocumentReference<T>
  ): Promise<PublicDocumentSnapshot<T>> {
    const ref = validateReference(
      'Transaction.get',
      documentRef,
      this._firestore
    );
    const userDataWriter = new UserDataWriter(this._firestore);
    return this._transaction
      .lookup([ref._key])
      .then((docs: MaybeDocument[]) => {
        if (!docs || docs.length !== 1) {
          return fail('Mismatch in docs returned from document lookup.');
        }
        const doc = docs[0];
        if (doc instanceof NoDocument) {
          return new DocumentSnapshot<T>(
            this._firestore,
            new ExpDocumentSnapshot(
              this._firestore._delegate,
              userDataWriter,
              ref._key,
              null,
              new SnapshotMetadata(
                /*hasPendingWrites= */ false,
                /* fromCache= */ false
              ),
              ref._converter
            )
          );
        } else if (doc instanceof Document) {
          return new DocumentSnapshot<T>(
            this._firestore,
            new ExpDocumentSnapshot(
              this._firestore._delegate,
              userDataWriter,
              ref._key,
              doc,
              new SnapshotMetadata(
                /*hasPendingWrites= */ false,
                /* fromCache= */ false
              ),
              ref._converter
            )
          );
        } else {
          throw fail(
            `BatchGetDocumentsRequest returned unexpected document type: ${doc.constructor.name}`
          );
        }
      });
  }

  set<T>(
    documentRef: DocumentReference<T>,
    data: Partial<T>,
    options: PublicSetOptions
  ): Transaction;
  set<T>(documentRef: DocumentReference<T>, data: T): Transaction;
  set<T>(
    documentRef: PublicDocumentReference<T>,
    value: T | Partial<T>,
    options?: PublicSetOptions
  ): Transaction {
    const ref = validateReference(
      'Transaction.set',
      documentRef,
      this._firestore
    );
    options = validateSetOptions('Transaction.set', options);
    const convertedValue = applyFirestoreDataConverter(
      ref._converter,
      value,
      options
    );
    const parsed = parseSetData(
      this._dataReader,
      'Transaction.set',
      ref._key,
      convertedValue,
      ref._converter !== null,
      options
    );
    this._transaction.set(ref._key, parsed);
    return this;
  }

  update(
    documentRef: PublicDocumentReference<unknown>,
    value: PublicUpdateData
  ): Transaction;
  update(
    documentRef: PublicDocumentReference<unknown>,
    field: string | PublicFieldPath,
    value: unknown,
    ...moreFieldsAndValues: unknown[]
  ): Transaction;
  update(
    documentRef: PublicDocumentReference<unknown>,
    fieldOrUpdateData: string | PublicFieldPath | PublicUpdateData,
    value?: unknown,
    ...moreFieldsAndValues: unknown[]
  ): Transaction {
    const ref = validateReference(
      'Transaction.update',
      documentRef,
      this._firestore
    );

    // For Compat types, we have to "extract" the underlying types before
    // performing validation.
    if (fieldOrUpdateData instanceof Compat) {
      fieldOrUpdateData = (fieldOrUpdateData as Compat<ExpFieldPath>)._delegate;
    }

    let parsed;
    if (
      typeof fieldOrUpdateData === 'string' ||
      fieldOrUpdateData instanceof ExpFieldPath
    ) {
      parsed = parseUpdateVarargs(
        this._dataReader,
        'Transaction.update',
        ref._key,
        fieldOrUpdateData,
        value,
        moreFieldsAndValues
      );
    } else {
      parsed = parseUpdateData(
        this._dataReader,
        'Transaction.update',
        ref._key,
        fieldOrUpdateData
      );
    }

    this._transaction.update(ref._key, parsed);
    return this;
  }

  delete(documentRef: PublicDocumentReference<unknown>): Transaction {
    const ref = validateReference(
      'Transaction.delete',
      documentRef,
      this._firestore
    );
    this._transaction.delete(ref._key);
    return this;
  }
}

export class WriteBatch
  extends Compat<ExpWriteBatch>
  implements PublicWriteBatch {
  set<T>(
    documentRef: DocumentReference<T>,
    data: Partial<T>,
    options: PublicSetOptions
  ): WriteBatch;
  set<T>(documentRef: DocumentReference<T>, data: T): WriteBatch;
  set<T>(
    documentRef: PublicDocumentReference<T>,
    data: T | Partial<T>,
    options?: PublicSetOptions
  ): WriteBatch {
    const ref = castReference(documentRef);
    if (options) {
      validateSetOptions('WriteBatch.set', options);
      this._delegate.set(ref, data, options);
    } else {
      this._delegate.set(ref, data);
    }
    return this;
  }

  update(
    documentRef: PublicDocumentReference<unknown>,
    data: PublicUpdateData
  ): WriteBatch;
  update(
    documentRef: PublicDocumentReference<unknown>,
    field: string | PublicFieldPath,
    value: unknown,
    ...moreFieldsAndValues: unknown[]
  ): WriteBatch;
  update(
    documentRef: PublicDocumentReference<unknown>,
    dataOrField: string | PublicFieldPath | PublicUpdateData,
    value?: unknown,
    ...moreFieldsAndValues: unknown[]
  ): WriteBatch {
    const ref = castReference(documentRef);
    if (arguments.length === 2) {
      this._delegate.update(ref, dataOrField as PublicUpdateData);
    } else {
      this._delegate.update(
        ref,
        dataOrField as string | ExpFieldPath,
        value,
        ...moreFieldsAndValues
      );
    }
    return this;
  }

  delete(documentRef: PublicDocumentReference<unknown>): WriteBatch {
    const ref = castReference(documentRef);
    this._delegate.delete(ref);
    return this;
  }

  commit(): Promise<void> {
    return this._delegate.commit();
  }
}

/**
 * A reference to a particular document in a collection in the database.
 */
export class DocumentReference<T = PublicDocumentData>
  extends Compat<ExpDocumentReference<T>>
  implements PublicDocumentReference<T> {
  private _userDataWriter: UserDataWriter;

  constructor(
    readonly firestore: Firestore,
    delegate: ExpDocumentReference<T>
  ) {
    super(delegate);
    this._userDataWriter = new UserDataWriter(firestore);
  }

  static forPath<U>(
    path: ResourcePath,
    firestore: Firestore,
    converter: UntypedFirestoreDataConverter<U> | null
  ): DocumentReference<U> {
    if (path.length % 2 !== 0) {
      throw new FirestoreError(
        Code.INVALID_ARGUMENT,
        'Invalid document reference. Document ' +
          'references must have an even number of segments, but ' +
          `${path.canonicalString()} has ${path.length}`
      );
    }
    return new DocumentReference(
      firestore,
      new ExpDocumentReference(
        firestore._delegate,
        converter,
        new DocumentKey(path)
      )
    );
  }

  static forKey<U>(
    key: DocumentKey,
    firestore: Firestore,
    converter: UntypedFirestoreDataConverter<U> | null
  ): DocumentReference<U> {
    return new DocumentReference(
      firestore,
      new ExpDocumentReference(firestore._delegate, converter, key)
    );
  }

  get id(): string {
    return this._delegate.id;
  }

  get parent(): PublicCollectionReference<T> {
    return new CollectionReference(this.firestore, this._delegate.parent);
  }

  get path(): string {
    return this._delegate.path;
  }

  collection(
    pathString: string
  ): PublicCollectionReference<PublicDocumentData> {
    try {
      return new CollectionReference(
        this.firestore,
        collection(this._delegate, pathString)
      );
    } catch (e) {
      throw replaceFunctionName(
        e,
        'collection()',
        'DocumentReference.collection()'
      );
    }
  }

  isEqual(other: PublicDocumentReference<T>): boolean {
    if (other instanceof Compat) {
      other = other._delegate;
    }
    if (!(other instanceof ExpDocumentReference)) {
      return false;
    }
    return refEqual(this._delegate, other);
  }

  set(value: Partial<T>, options: PublicSetOptions): Promise<void>;
  set(value: T): Promise<void>;
  set(value: T | Partial<T>, options?: PublicSetOptions): Promise<void> {
    options = validateSetOptions('DocumentReference.set', options);
    try {
      return setDoc(this._delegate, value, options);
    } catch (e) {
      throw replaceFunctionName(e, 'setDoc()', 'DocumentReference.set()');
    }
  }

  update(value: PublicUpdateData): Promise<void>;
  update(
    field: string | PublicFieldPath,
    value: unknown,
    ...moreFieldsAndValues: unknown[]
  ): Promise<void>;
  update(
    fieldOrUpdateData: string | PublicFieldPath | PublicUpdateData,
    value?: unknown,
    ...moreFieldsAndValues: unknown[]
  ): Promise<void> {
    try {
      if (arguments.length === 1) {
        return updateDoc(this._delegate, fieldOrUpdateData as PublicUpdateData);
      } else {
        return updateDoc(
          this._delegate,
          fieldOrUpdateData as string | ExpFieldPath,
          value,
          ...moreFieldsAndValues
        );
      }
    } catch (e) {
      throw replaceFunctionName(e, 'updateDoc()', 'DocumentReference.update()');
    }
  }

  delete(): Promise<void> {
    return deleteDoc(this._delegate);
  }

  onSnapshot(observer: PartialObserver<PublicDocumentSnapshot<T>>): Unsubscribe;
  onSnapshot(
    options: PublicSnapshotListenOptions,
    observer: PartialObserver<PublicDocumentSnapshot<T>>
  ): Unsubscribe;
  onSnapshot(
    onNext: NextFn<PublicDocumentSnapshot<T>>,
    onError?: ErrorFn,
    onCompletion?: CompleteFn
  ): Unsubscribe;
  onSnapshot(
    options: PublicSnapshotListenOptions,
    onNext: NextFn<PublicDocumentSnapshot<T>>,
    onError?: ErrorFn,
    onCompletion?: CompleteFn
  ): Unsubscribe;

  onSnapshot(...args: unknown[]): Unsubscribe {
    const options = extractSnapshotOptions(args);
    const observer = wrapObserver<DocumentSnapshot<T>, ExpDocumentSnapshot<T>>(
      args,
      result =>
        new DocumentSnapshot(
          this.firestore,
          new ExpDocumentSnapshot(
            this.firestore._delegate,
            this._userDataWriter,
            result._key,
            result._document,
            result.metadata,
            this._delegate._converter
          )
        )
    );
    return onSnapshot(this._delegate, options, observer);
  }

  get(options?: PublicGetOptions): Promise<PublicDocumentSnapshot<T>> {
    let snap: Promise<ExpDocumentSnapshot<T>>;
    if (options?.source === 'cache') {
      snap = getDocFromCache(this._delegate);
    } else if (options?.source === 'server') {
      snap = getDocFromServer(this._delegate);
    } else {
      snap = getDoc(this._delegate);
    }

    return snap.then(
      result =>
        new DocumentSnapshot(
          this.firestore,
          new ExpDocumentSnapshot(
            this.firestore._delegate,
            this._userDataWriter,
            result._key,
            result._document,
            result.metadata,
            this._delegate._converter as UntypedFirestoreDataConverter<T>
          )
        )
    );
  }

  withConverter<U>(
    converter: PublicFirestoreDataConverter<U>
  ): PublicDocumentReference<U> {
    return new DocumentReference<U>(
      this.firestore,
      this._delegate.withConverter(
        converter as UntypedFirestoreDataConverter<U>
      )
    );
  }
}

/**
 * Replaces the function name in an error thrown by the firestore-exp API
 * with the function names used in the classic API.
 */
function replaceFunctionName(
  e: Error,
  original: string | RegExp,
  updated: string
): Error {
  e.message = e.message.replace(original, updated);
  return e;
}

/**
 * Iterates the list of arguments from an `onSnapshot` call and returns the
 * first argument that may be an `SnapshotListenOptions` object. Returns an
 * empty object if none is found.
 */
export function extractSnapshotOptions(
  args: unknown[]
): PublicSnapshotListenOptions {
  for (const arg of args) {
    if (typeof arg === 'object' && !isPartialObserver(arg)) {
      return arg as PublicSnapshotListenOptions;
    }
  }
  return {};
}

/**
 * Creates an observer that can be passed to the firestore-exp SDK. The
 * observer converts all observed values into the format expected by the classic
 * SDK.
 *
 * @param args The list of arguments from an `onSnapshot` call.
 * @param wrapper The function that converts the firestore-exp type into the
 * type used by this shim.
 */
export function wrapObserver<CompatType, ExpType>(
  args: unknown[],
  wrapper: (val: ExpType) => CompatType
): PartialObserver<ExpType> {
  let userObserver: PartialObserver<CompatType>;
  if (isPartialObserver(args[0])) {
    userObserver = args[0] as PartialObserver<CompatType>;
  } else if (isPartialObserver(args[1])) {
    userObserver = args[1];
  } else if (typeof args[0] === 'function') {
    userObserver = {
      next: args[0] as NextFn<CompatType> | undefined,
      error: args[1] as ErrorFn | undefined,
      complete: args[2] as CompleteFn | undefined
    };
  } else {
    userObserver = {
      next: args[1] as NextFn<CompatType> | undefined,
      error: args[2] as ErrorFn | undefined,
      complete: args[3] as CompleteFn | undefined
    };
  }

  return {
    next: val => {
      if (userObserver!.next) {
        userObserver!.next(wrapper(val));
      }
    },
    error: userObserver.error?.bind(userObserver),
    complete: userObserver.complete?.bind(userObserver)
  };
}

/**
 * Metadata about a snapshot, describing the state of the snapshot.
 */
export class SnapshotMetadata implements PublicSnapshotMetadata {
  /**
   * True if the snapshot contains the result of local writes (for example
   * `set()` or `update()` calls) that have not yet been committed to the
   * backend. If your listener has opted into metadata updates (via
   * `SnapshotListenOptions`) you will receive another snapshot with
   * `hasPendingWrites` equal to false once the writes have been committed to
   * the backend.
   */
  readonly hasPendingWrites: boolean;

  /**
   * True if the snapshot was created from cached data rather than guaranteed
   * up-to-date server data. If your listener has opted into metadata updates
   * (via `SnapshotListenOptions`) you will receive another snapshot with
   * `fromCache` set to false once the client has received up-to-date data from
   * the backend.
   */
  readonly fromCache: boolean;

  constructor(hasPendingWrites: boolean, fromCache: boolean) {
    this.hasPendingWrites = hasPendingWrites;
    this.fromCache = fromCache;
  }

  /**
   * Returns true if this `SnapshotMetadata` is equal to the provided one.
   *
   * @param other The `SnapshotMetadata` to compare against.
   * @return true if this `SnapshotMetadata` is equal to the provided one.
   */
  isEqual(other: PublicSnapshotMetadata): boolean {
    return (
      this.hasPendingWrites === other.hasPendingWrites &&
      this.fromCache === other.fromCache
    );
  }
}

/**
 * Options interface that can be provided to configure the deserialization of
 * DocumentSnapshots.
 */
export interface SnapshotOptions extends PublicSnapshotOptions {}

export class DocumentSnapshot<T = PublicDocumentData>
  extends Compat<ExpDocumentSnapshot<T>>
  implements PublicDocumentSnapshot<T> {
  constructor(
    private readonly _firestore: Firestore,
    delegate: ExpDocumentSnapshot<T>
  ) {
    super(delegate);
  }

  get ref(): DocumentReference<T> {
    return new DocumentReference<T>(this._firestore, this._delegate.ref);
  }

  get id(): string {
    return this._delegate.id;
  }

  get metadata(): SnapshotMetadata {
    return this._delegate.metadata;
  }

  get exists(): boolean {
    return this._delegate.exists();
  }

  data(options?: PublicSnapshotOptions): T | undefined {
    return this._delegate.data(options);
  }

  get(
    fieldPath: string | PublicFieldPath,
    options?: PublicSnapshotOptions
    // We are using `any` here to avoid an explicit cast by our users.
    // eslint-disable-next-line @typescript-eslint/no-explicit-any
  ): any {
    return this._delegate.get(fieldPath as string | ExpFieldPath, options);
  }

  isEqual(other: DocumentSnapshot<T>): boolean {
    return snapshotEqual(this._delegate, other._delegate);
  }
}

export class QueryDocumentSnapshot<T = PublicDocumentData>
  extends DocumentSnapshot<T>
  implements PublicQueryDocumentSnapshot<T> {
  data(options?: PublicSnapshotOptions): T {
    const data = this._delegate.data(options);
    debugAssert(
      data !== undefined,
      'Document in a QueryDocumentSnapshot should exist'
    );
    return data;
  }
}

export class Query<T = PublicDocumentData>
  extends Compat<ExpQuery<T>>
  implements PublicQuery<T> {
  constructor(readonly firestore: Firestore, delegate: ExpQuery<T>) {
    super(delegate);
  }

  where(
    fieldPath: string | FieldPath,
    opStr: PublicWhereFilterOp,
    value: unknown
  ): Query<T> {
    try {
      // The "as string" cast is a little bit of a hack. `where` accepts the
      // FieldPath Compat type as input, but is not typed as such in order to
      // not expose this via our public typings file.
      return new Query<T>(
        this.firestore,
        query(this._delegate, where(fieldPath as string, opStr, value))
      );
    } catch (e) {
      throw replaceFunctionName(e, /(orderBy|where)\(\)/, 'Query.$1()');
    }
  }

  orderBy(
    fieldPath: string | FieldPath,
    directionStr?: PublicOrderByDirection
  ): Query<T> {
    try {
      // The "as string" cast is a little bit of a hack. `orderBy` accepts the
      // FieldPath Compat type as input, but is not typed as such in order to
      // not expose this via our public typings file.
      return new Query<T>(
        this.firestore,
        query(this._delegate, orderBy(fieldPath as string, directionStr))
      );
    } catch (e) {
      throw replaceFunctionName(e, /(orderBy|where)\(\)/, 'Query.$1()');
    }
  }

  limit(n: number): Query<T> {
    try {
      return new Query<T>(this.firestore, query(this._delegate, limit(n)));
    } catch (e) {
      throw replaceFunctionName(e, 'limit()', 'Query.limit()');
    }
  }

  limitToLast(n: number): Query<T> {
    try {
      return new Query<T>(
        this.firestore,
        query(this._delegate, limitToLast(n))
      );
    } catch (e) {
      throw replaceFunctionName(e, 'limitToLast()', 'Query.limitToLast()');
    }
  }

  startAt(...args: any[]): Query<T> {
    try {
      return new Query(this.firestore, query(this._delegate, startAt(...args)));
    } catch (e) {
      throw replaceFunctionName(e, 'startAt()', 'Query.startAt()');
    }
  }

  startAfter(...args: any[]): Query<T> {
    try {
      return new Query(
        this.firestore,
        query(this._delegate, startAfter(...args))
      );
    } catch (e) {
      throw replaceFunctionName(e, 'startAfter()', 'Query.startAfter()');
    }
  }

  endBefore(...args: any[]): Query<T> {
    try {
      return new Query(
        this.firestore,
        query(this._delegate, endBefore(...args))
      );
    } catch (e) {
      throw replaceFunctionName(e, 'endBefore()', 'Query.endBefore()');
    }
  }

  endAt(...args: any[]): Query<T> {
    try {
      return new Query(this.firestore, query(this._delegate, endAt(...args)));
    } catch (e) {
      throw replaceFunctionName(e, 'endAt()', 'Query.endAt()');
    }
  }

  isEqual(other: PublicQuery<T>): boolean {
    return queryEqual(this._delegate, (other as Query<T>)._delegate);
  }

  get(options?: PublicGetOptions): Promise<QuerySnapshot<T>> {
    let query: Promise<ExpQuerySnapshot<T>>;
    if (options?.source === 'cache') {
      query = getDocsFromCache(this._delegate);
    } else if (options?.source === 'server') {
      query = getDocsFromServer(this._delegate);
    } else {
      query = getDocs(this._delegate);
    }
    return query.then(result => new QuerySnapshot(this.firestore, result));
  }

  onSnapshot(observer: PartialObserver<PublicQuerySnapshot<T>>): Unsubscribe;
  onSnapshot(
    options: PublicSnapshotListenOptions,
    observer: PartialObserver<PublicQuerySnapshot<T>>
  ): Unsubscribe;
  onSnapshot(
    onNext: NextFn<PublicQuerySnapshot<T>>,
    onError?: ErrorFn,
    onCompletion?: CompleteFn
  ): Unsubscribe;
  onSnapshot(
    options: PublicSnapshotListenOptions,
    onNext: NextFn<PublicQuerySnapshot<T>>,
    onError?: ErrorFn,
    onCompletion?: CompleteFn
  ): Unsubscribe;

  onSnapshot(...args: unknown[]): Unsubscribe {
    const options = extractSnapshotOptions(args);
    const observer = wrapObserver<QuerySnapshot<T>, ExpQuerySnapshot<T>>(
      args,
      snap => new QuerySnapshot(this.firestore, snap)
    );
    return onSnapshot(this._delegate, options, observer);
  }

  withConverter<U>(converter: PublicFirestoreDataConverter<U>): Query<U> {
    return new Query<U>(
      this.firestore,
      this._delegate.withConverter(
        converter as UntypedFirestoreDataConverter<U>
      )
    );
  }
}

export class DocumentChange<T = PublicDocumentData>
  extends Compat<ExpDocumentChange<T>>
  implements PublicDocumentChange<T> {
  constructor(
    private readonly _firestore: Firestore,
    delegate: ExpDocumentChange<T>
  ) {
    super(delegate);
  }

  get type(): PublicDocumentChangeType {
    return this._delegate.type;
  }

  get doc(): QueryDocumentSnapshot<T> {
    return new QueryDocumentSnapshot<T>(this._firestore, this._delegate.doc);
  }

  get oldIndex(): number {
    return this._delegate.oldIndex;
  }

  get newIndex(): number {
    return this._delegate.oldIndex;
  }
}

export class QuerySnapshot<T = PublicDocumentData>
  extends Compat<ExpQuerySnapshot<T>>
  implements PublicQuerySnapshot<T> {
  constructor(readonly _firestore: Firestore, delegate: ExpQuerySnapshot<T>) {
    super(delegate);
  }

  get query(): Query<T> {
    return new Query(this._firestore, this._delegate.query);
  }

  get metadata(): SnapshotMetadata {
    return this._delegate.metadata;
  }

  get size(): number {
    return this._delegate.size;
  }

  get empty(): boolean {
    return this._delegate.empty;
  }

  get docs(): Array<QueryDocumentSnapshot<T>> {
    return this._delegate.docs.map(
      doc => new QueryDocumentSnapshot<T>(this._firestore, doc)
    );
  }

  docChanges(
    options?: PublicSnapshotListenOptions
  ): Array<PublicDocumentChange<T>> {
    return this._delegate
      .docChanges(options)
      .map(docChange => new DocumentChange<T>(this._firestore, docChange));
  }

  forEach(
    callback: (result: QueryDocumentSnapshot<T>) => void,
    thisArg?: unknown
  ): void {
    this._delegate.forEach(snapshot => {
      callback.call(
        thisArg,
        new QueryDocumentSnapshot(this._firestore, snapshot)
      );
    });
  }

  isEqual(other: QuerySnapshot<T>): boolean {
    return snapshotEqual(this._delegate, other._delegate);
  }
}

export class CollectionReference<T = PublicDocumentData>
  extends Query<T>
  implements PublicCollectionReference<T> {
  constructor(
    readonly firestore: Firestore,
    readonly _delegate: ExpCollectionReference<T>
  ) {
    super(firestore, _delegate);
  }

  get id(): string {
    return this._delegate.id;
  }

  get path(): string {
    return this._delegate.path;
  }

  get parent(): DocumentReference<PublicDocumentData> | null {
    const docRef = this._delegate.parent;
    return docRef ? new DocumentReference(this.firestore, docRef) : null;
  }

  doc(documentPath?: string): DocumentReference<T> {
    try {
      if (documentPath !== undefined) {
        return new DocumentReference(
          this.firestore,
          doc(this._delegate, documentPath)
        );
      } else {
        return new DocumentReference(this.firestore, doc(this._delegate));
      }
    } catch (e) {
      throw replaceFunctionName(e, 'doc()', 'CollectionReference.doc()');
    }
  }

  add(data: T): Promise<DocumentReference<T>> {
    return addDoc(this._delegate, data).then(
      docRef => new DocumentReference(this.firestore, docRef)
    );
  }

  isEqual(other: CollectionReference<T>): boolean {
    return refEqual(this._delegate, other._delegate);
  }

  withConverter<U>(
    converter: PublicFirestoreDataConverter<U>
  ): CollectionReference<U> {
    return new CollectionReference<U>(
      this.firestore,
      this._delegate.withConverter(
        converter as UntypedFirestoreDataConverter<U>
      )
    );
  }
}

function castReference<T>(
  documentRef: PublicDocumentReference<T>
): ExpDocumentReference<T> {
  if (documentRef instanceof Compat) {
    documentRef = documentRef._delegate;
  }
  return cast<ExpDocumentReference<T>>(documentRef, ExpDocumentReference);
}

function validateReference<T>(
  methodName: string,
  documentRef: PublicDocumentReference<T>,
  firestore: Firestore
): ExpDocumentReference<T> {
  const reference = cast<ExpDocumentReference<T>>(
    documentRef,
    ExpDocumentReference
  );
  if (reference.firestore !== firestore._delegate) {
    throw new FirestoreError(
      Code.INVALID_ARGUMENT,
      'Provided document reference is from a different Firestore instance.'
    );
  } else {
    return reference;
  }
}

/**
 * Converts custom model object of type T into DocumentData by applying the
 * converter if it exists.
 *
 * This function is used when converting user objects to DocumentData
 * because we want to provide the user with a more specific error message if
 * their set() or fails due to invalid data originating from a toFirestore()
 * call.
 */
export function applyFirestoreDataConverter<T>(
  converter: UntypedFirestoreDataConverter<T> | null,
  value: T,
  options?: PublicSetOptions
): PublicDocumentData {
  let convertedValue;
  if (converter) {
    if (options && (options.merge || options.mergeFields)) {
      // Cast to `any` in order to satisfy the union type constraint on
      // toFirestore().
      // eslint-disable-next-line @typescript-eslint/no-explicit-any
      convertedValue = (converter as any).toFirestore(value, options);
    } else {
      convertedValue = converter.toFirestore(value);
    }
  } else {
    convertedValue = value as PublicDocumentData;
  }
  return convertedValue;
}<|MERGE_RESOLUTION|>--- conflicted
+++ resolved
@@ -89,7 +89,6 @@
   limit,
   limitToLast,
   onSnapshot,
-<<<<<<< HEAD
   onSnapshotsInSync,
   orderBy,
   query,
@@ -99,22 +98,15 @@
   startAfter,
   startAt,
   updateDoc,
-  where
+  where,
+  executeWrite
 } from '../../exp/src/api/reference';
 import { LRU_COLLECTION_DISABLED } from '../local/lru_garbage_collector';
 import { Compat } from '../compat/compat';
 import { ApiLoadBundleTask, LoadBundleTask } from './bundle';
 import { makeDatabaseInfo } from '../../lite/src/api/database';
 import { DEFAULT_HOST } from '../../lite/src/api/components';
-=======
-  DocumentReference as ExpDocumentReference,
-  Query as ExpQuery,
-  executeWrite
-} from '../../exp/src/api/reference';
-import { LRU_COLLECTION_DISABLED } from '../local/lru_garbage_collector';
-import { Compat } from '../compat/compat';
 import { WriteBatch as ExpWriteBatch } from '../../exp/src/api/write_batch';
->>>>>>> 6c6c49ad
 
 import {
   CollectionReference as PublicCollectionReference,
@@ -1321,13 +1313,16 @@
 
   doc(documentPath?: string): DocumentReference<T> {
     try {
-      if (documentPath !== undefined) {
+      if (documentPath === undefined) {
+        // Call `doc` without `documentPath` if `documentPath` is `undefined`
+        // as `doc` validates the number of arguments to prevent users from
+        // accidentally passing `undefined`.
+        return new DocumentReference(this.firestore, doc(this._delegate));
+      } else {
         return new DocumentReference(
           this.firestore,
           doc(this._delegate, documentPath)
         );
-      } else {
-        return new DocumentReference(this.firestore, doc(this._delegate));
       }
     } catch (e) {
       throw replaceFunctionName(e, 'doc()', 'CollectionReference.doc()');
