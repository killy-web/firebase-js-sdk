/**
 * @license
 * Copyright 2020 Google LLC
 *
 * Licensed under the Apache License, Version 2.0 (the "License");
 * you may not use this file except in compliance with the License.
 * You may obtain a copy of the License at
 *
 *   http://www.apache.org/licenses/LICENSE-2.0
 *
 * Unless required by applicable law or agreed to in writing, software
 * distributed under the License is distributed on an "AS IS" BASIS,
 * WITHOUT WARRANTIES OR CONDITIONS OF ANY KIND, either express or implied.
 * See the License for the specific language governing permissions and
 * limitations under the License.
 */

import { PersistenceTransaction } from './persistence';
import { PersistencePromise } from './persistence_promise';
<<<<<<< HEAD
import * as bundleProto from '../protos/firestore_bundle_proto';
import { Bundle, NamedQuery } from '../core/bundle_types';
=======
import {
  NamedQuery as ProtoNamedQuery,
  BundleMetadata as ProtoBundleMetadata
} from '../protos/firestore_bundle_proto';
import { Bundle, NamedQuery } from '../core/bundle';
>>>>>>> ddb7993d

/**
 * Provides interfaces to save and read Firestore bundles.
 */
export interface BundleCache {
  /**
   * Gets a saved `Bundle` for a given `bundleId`, returns undefined if
   * no bundles are found under the given id.
   */
  getBundleMetadata(
    transaction: PersistenceTransaction,
    bundleId: string
  ): PersistencePromise<Bundle | undefined>;

  /**
   * Saves a `BundleMetadata` from a bundle into local storage, using its id as
   * the persistent key.
   */
  saveBundleMetadata(
    transaction: PersistenceTransaction,
    metadata: ProtoBundleMetadata
  ): PersistencePromise<void>;

  /**
   * Gets a saved `NamedQuery` for the given query name. Returns undefined if
   * no queries are found under the given name.
   */
  getNamedQuery(
    transaction: PersistenceTransaction,
    queryName: string
  ): PersistencePromise<NamedQuery | undefined>;

  /**
   * Saves a `NamedQuery` from a bundle, using its name as the persistent key.
   */
  saveNamedQuery(
    transaction: PersistenceTransaction,
    query: ProtoNamedQuery
  ): PersistencePromise<void>;
}<|MERGE_RESOLUTION|>--- conflicted
+++ resolved
@@ -17,16 +17,11 @@
 
 import { PersistenceTransaction } from './persistence';
 import { PersistencePromise } from './persistence_promise';
-<<<<<<< HEAD
-import * as bundleProto from '../protos/firestore_bundle_proto';
-import { Bundle, NamedQuery } from '../core/bundle_types';
-=======
 import {
   NamedQuery as ProtoNamedQuery,
   BundleMetadata as ProtoBundleMetadata
 } from '../protos/firestore_bundle_proto';
-import { Bundle, NamedQuery } from '../core/bundle';
->>>>>>> ddb7993d
+import { Bundle, NamedQuery } from '../core/bundle_types';
 
 /**
  * Provides interfaces to save and read Firestore bundles.
