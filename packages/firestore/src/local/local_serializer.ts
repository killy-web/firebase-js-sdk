/**
 * @license
 * Copyright 2017 Google LLC
 *
 * Licensed under the Apache License, Version 2.0 (the "License");
 * you may not use this file except in compliance with the License.
 * You may obtain a copy of the License at
 *
 *   http://www.apache.org/licenses/LICENSE-2.0
 *
 * Unless required by applicable law or agreed to in writing, software
 * distributed under the License is distributed on an "AS IS" BASIS,
 * WITHOUT WARRANTIES OR CONDITIONS OF ANY KIND, either express or implied.
 * See the License for the specific language governing permissions and
 * limitations under the License.
 */

import { Timestamp } from '../api/timestamp';
import { User } from '../auth/user';
import { BundleMetadata, NamedQuery } from '../core/bundle';
import { LimitType, Query, queryWithLimit } from '../core/query';
import { SnapshotVersion } from '../core/snapshot_version';
import { canonifyTarget, Target, targetIsDocumentTarget } from '../core/target';
import { MutableDocument } from '../model/document';
import { DocumentKey } from '../model/document_key';
import {
  FieldIndex,
  IndexOffset,
  IndexSegment,
  IndexState
} from '../model/field_index';
import { MutationBatch } from '../model/mutation_batch';
<<<<<<< HEAD
import { Overlay } from '../model/overlay';
=======
import { FieldPath } from '../model/path';
>>>>>>> c1b9cf12
import {
  BundledQuery as ProtoBundledQuery,
  BundleMetadata as ProtoBundleMetadata,
  NamedQuery as ProtoNamedQuery
} from '../protos/firestore_bundle_proto';
import { DocumentsTarget as PublicDocumentsTarget } from '../protos/firestore_proto_api';
import {
  convertQueryTargetToQuery,
  fromDocument,
  fromDocumentsTarget,
  fromMutation,
  fromQueryTarget,
  fromVersion,
  JsonProtoSerializer,
  toDocument,
  toDocumentsTarget,
  toMutation,
  toQueryTarget
} from '../remote/serializer';
import { debugAssert, fail } from '../util/assert';
import { ByteString } from '../util/byte_string';

import { encodeResourcePath } from './encoded_resource_path';
import {
  decodeResourcePath,
  encodeResourcePath
} from './encoded_resource_path';
import {
  DbBundle,
<<<<<<< HEAD
  DbDocumentOverlay,
  DbDocumentOverlayKey,
=======
  DbIndexConfiguration,
  DbIndexState,
>>>>>>> c1b9cf12
  DbMutationBatch,
  DbNamedQuery,
  DbNoDocument,
  DbQuery,
  DbRemoteDocument,
  DbTarget,
  DbTimestamp,
  DbTimestampKey,
  DbUnknownDocument
} from './indexeddb_schema';
import { TargetData, TargetPurpose } from './target_data';

/** Serializer for values stored in the LocalStore. */
export class LocalSerializer {
  constructor(readonly remoteSerializer: JsonProtoSerializer) {}
}

/** Decodes a remote document from storage locally to a Document. */
export function fromDbRemoteDocument(
  localSerializer: LocalSerializer,
  remoteDoc: DbRemoteDocument
): MutableDocument {
  let doc: MutableDocument;
  if (remoteDoc.document) {
    doc = fromDocument(
      localSerializer.remoteSerializer,
      remoteDoc.document,
      !!remoteDoc.hasCommittedMutations
    );
  } else if (remoteDoc.noDocument) {
    const key = DocumentKey.fromSegments(remoteDoc.noDocument.path);
    const version = fromDbTimestamp(remoteDoc.noDocument.readTime);
    doc = MutableDocument.newNoDocument(key, version);
    if (remoteDoc.hasCommittedMutations) {
      doc.setHasCommittedMutations();
    }
  } else if (remoteDoc.unknownDocument) {
    const key = DocumentKey.fromSegments(remoteDoc.unknownDocument.path);
    const version = fromDbTimestamp(remoteDoc.unknownDocument.version);
    doc = MutableDocument.newUnknownDocument(key, version);
  } else {
    return fail('Unexpected DbRemoteDocument');
  }

  if (remoteDoc.readTime) {
    doc.setReadTime(fromDbTimestampKey(remoteDoc.readTime));
  }

  return doc;
}

/** Encodes a document for storage locally. */
export function toDbRemoteDocument(
  localSerializer: LocalSerializer,
  document: MutableDocument
): DbRemoteDocument {
  const dbReadTime = toDbTimestampKey(document.readTime);
  const parentPath = document.key.path.popLast().toArray();
  if (document.isFoundDocument()) {
    const doc = toDocument(localSerializer.remoteSerializer, document);
    const hasCommittedMutations = document.hasCommittedMutations;
    return new DbRemoteDocument(
      /* unknownDocument= */ null,
      /* noDocument= */ null,
      doc,
      hasCommittedMutations,
      dbReadTime,
      parentPath
    );
  } else if (document.isNoDocument()) {
    const path = document.key.path.toArray();
    const version = toDbTimestamp(document.version);
    const hasCommittedMutations = document.hasCommittedMutations;
    return new DbRemoteDocument(
      /* unknownDocument= */ null,
      new DbNoDocument(path, version),
      /* document= */ null,
      hasCommittedMutations,
      dbReadTime,
      parentPath
    );
  } else if (document.isUnknownDocument()) {
    const path = document.key.path.toArray();
    const readTime = toDbTimestamp(document.version);
    return new DbRemoteDocument(
      new DbUnknownDocument(path, readTime),
      /* noDocument= */ null,
      /* document= */ null,
      /* hasCommittedMutations= */ true,
      dbReadTime,
      parentPath
    );
  } else {
    return fail('Unexpected Document ' + document);
  }
}

export function toDbTimestampKey(
  snapshotVersion: SnapshotVersion
): DbTimestampKey {
  const timestamp = snapshotVersion.toTimestamp();
  return [timestamp.seconds, timestamp.nanoseconds];
}

export function fromDbTimestampKey(
  dbTimestampKey: DbTimestampKey
): SnapshotVersion {
  const timestamp = new Timestamp(dbTimestampKey[0], dbTimestampKey[1]);
  return SnapshotVersion.fromTimestamp(timestamp);
}

function toDbTimestamp(snapshotVersion: SnapshotVersion): DbTimestamp {
  const timestamp = snapshotVersion.toTimestamp();
  return new DbTimestamp(timestamp.seconds, timestamp.nanoseconds);
}

function fromDbTimestamp(dbTimestamp: DbTimestamp): SnapshotVersion {
  const timestamp = new Timestamp(dbTimestamp.seconds, dbTimestamp.nanoseconds);
  return SnapshotVersion.fromTimestamp(timestamp);
}

/** Encodes a batch of mutations into a DbMutationBatch for local storage. */
export function toDbMutationBatch(
  localSerializer: LocalSerializer,
  userId: string,
  batch: MutationBatch
): DbMutationBatch {
  const serializedBaseMutations = batch.baseMutations.map(m =>
    toMutation(localSerializer.remoteSerializer, m)
  );
  const serializedMutations = batch.mutations.map(m =>
    toMutation(localSerializer.remoteSerializer, m)
  );
  return new DbMutationBatch(
    userId,
    batch.batchId,
    batch.localWriteTime.toMillis(),
    serializedBaseMutations,
    serializedMutations
  );
}

/** Decodes a DbMutationBatch into a MutationBatch */
export function fromDbMutationBatch(
  localSerializer: LocalSerializer,
  dbBatch: DbMutationBatch
): MutationBatch {
  const baseMutations = (dbBatch.baseMutations || []).map(m =>
    fromMutation(localSerializer.remoteSerializer, m)
  );

  // Squash old transform mutations into existing patch or set mutations.
  // The replacement of representing `transforms` with `update_transforms`
  // on the SDK means that old `transform` mutations stored in IndexedDB need
  // to be updated to `update_transforms`.
  // TODO(b/174608374): Remove this code once we perform a schema migration.
  for (let i = 0; i < dbBatch.mutations.length - 1; ++i) {
    const currentMutation = dbBatch.mutations[i];
    const hasTransform =
      i + 1 < dbBatch.mutations.length &&
      dbBatch.mutations[i + 1].transform !== undefined;
    if (hasTransform) {
      debugAssert(
        dbBatch.mutations[i].transform === undefined &&
          dbBatch.mutations[i].update !== undefined,
        'TransformMutation should be preceded by a patch or set mutation'
      );
      const transformMutation = dbBatch.mutations[i + 1];
      currentMutation.updateTransforms =
        transformMutation.transform!.fieldTransforms;
      dbBatch.mutations.splice(i + 1, 1);
      ++i;
    }
  }

  const mutations = dbBatch.mutations.map(m =>
    fromMutation(localSerializer.remoteSerializer, m)
  );
  const timestamp = Timestamp.fromMillis(dbBatch.localWriteTimeMs);
  return new MutationBatch(
    dbBatch.batchId,
    timestamp,
    baseMutations,
    mutations
  );
}

/** Decodes a DbTarget into TargetData */
export function fromDbTarget(dbTarget: DbTarget): TargetData {
  const version = fromDbTimestamp(dbTarget.readTime);
  const lastLimboFreeSnapshotVersion =
    dbTarget.lastLimboFreeSnapshotVersion !== undefined
      ? fromDbTimestamp(dbTarget.lastLimboFreeSnapshotVersion)
      : SnapshotVersion.min();

  let target: Target;
  if (isDocumentQuery(dbTarget.query)) {
    target = fromDocumentsTarget(dbTarget.query);
  } else {
    target = fromQueryTarget(dbTarget.query);
  }
  return new TargetData(
    target,
    dbTarget.targetId,
    TargetPurpose.Listen,
    dbTarget.lastListenSequenceNumber,
    version,
    lastLimboFreeSnapshotVersion,
    ByteString.fromBase64String(dbTarget.resumeToken)
  );
}

/** Encodes TargetData into a DbTarget for storage locally. */
export function toDbTarget(
  localSerializer: LocalSerializer,
  targetData: TargetData
): DbTarget {
  debugAssert(
    TargetPurpose.Listen === targetData.purpose,
    'Only queries with purpose ' +
      TargetPurpose.Listen +
      ' may be stored, got ' +
      targetData.purpose
  );
  const dbTimestamp = toDbTimestamp(targetData.snapshotVersion);
  const dbLastLimboFreeTimestamp = toDbTimestamp(
    targetData.lastLimboFreeSnapshotVersion
  );
  let queryProto: DbQuery;
  if (targetIsDocumentTarget(targetData.target)) {
    queryProto = toDocumentsTarget(
      localSerializer.remoteSerializer,
      targetData.target
    );
  } else {
    queryProto = toQueryTarget(
      localSerializer.remoteSerializer,
      targetData.target
    );
  }

  // We can't store the resumeToken as a ByteString in IndexedDb, so we
  // convert it to a base64 string for storage.
  const resumeToken = targetData.resumeToken.toBase64();

  // lastListenSequenceNumber is always 0 until we do real GC.
  return new DbTarget(
    targetData.targetId,
    canonifyTarget(targetData.target),
    dbTimestamp,
    resumeToken,
    targetData.sequenceNumber,
    dbLastLimboFreeTimestamp,
    queryProto
  );
}

/**
 * A helper function for figuring out what kind of query has been stored.
 */
function isDocumentQuery(dbQuery: DbQuery): dbQuery is PublicDocumentsTarget {
  return (dbQuery as PublicDocumentsTarget).documents !== undefined;
}

/** Encodes a DbBundle to a BundleMetadata object. */
export function fromDbBundle(dbBundle: DbBundle): BundleMetadata {
  return {
    id: dbBundle.bundleId,
    createTime: fromDbTimestamp(dbBundle.createTime),
    version: dbBundle.version
  };
}

/** Encodes a BundleMetadata to a DbBundle. */
export function toDbBundle(metadata: ProtoBundleMetadata): DbBundle {
  return {
    bundleId: metadata.id!,
    createTime: toDbTimestamp(fromVersion(metadata.createTime!)),
    version: metadata.version!
  };
}

/** Encodes a DbNamedQuery to a NamedQuery. */
export function fromDbNamedQuery(dbNamedQuery: DbNamedQuery): NamedQuery {
  return {
    name: dbNamedQuery.name,
    query: fromBundledQuery(dbNamedQuery.bundledQuery),
    readTime: fromDbTimestamp(dbNamedQuery.readTime)
  };
}

/** Encodes a NamedQuery from a bundle proto to a DbNamedQuery. */
export function toDbNamedQuery(query: ProtoNamedQuery): DbNamedQuery {
  return {
    name: query.name!,
    readTime: toDbTimestamp(fromVersion(query.readTime!)),
    bundledQuery: query.bundledQuery!
  };
}

/**
 * Encodes a `BundledQuery` from bundle proto to a Query object.
 *
 * This reconstructs the original query used to build the bundle being loaded,
 * including features exists only in SDKs (for example: limit-to-last).
 */
export function fromBundledQuery(bundledQuery: ProtoBundledQuery): Query {
  const query = convertQueryTargetToQuery({
    parent: bundledQuery.parent!,
    structuredQuery: bundledQuery.structuredQuery!
  });
  if (bundledQuery.limitType === 'LAST') {
    debugAssert(
      !!query.limit,
      'Bundled query has limitType LAST, but limit is null'
    );
    return queryWithLimit(query, query.limit, LimitType.Last);
  }
  return query;
}

/** Encodes a NamedQuery proto object to a NamedQuery model object. */
export function fromProtoNamedQuery(namedQuery: ProtoNamedQuery): NamedQuery {
  return {
    name: namedQuery.name!,
    query: fromBundledQuery(namedQuery.bundledQuery!),
    readTime: fromVersion(namedQuery.readTime!)
  };
}

/** Decodes a BundleMetadata proto into a BundleMetadata object. */
export function fromBundleMetadata(
  metadata: ProtoBundleMetadata
): BundleMetadata {
  return {
    id: metadata.id!,
    version: metadata.version!,
    createTime: fromVersion(metadata.createTime!)
  };
}

<<<<<<< HEAD
/** Encodes a DbDocumentOverlay object to an Overlay model object. */
export function fromDbDocumentOverlay(
  localSerializer: LocalSerializer,
  dbDocumentOverlay: DbDocumentOverlay
): Overlay {
  return new Overlay(
    dbDocumentOverlay.largestBatchId,
    fromMutation(
      localSerializer.remoteSerializer,
      dbDocumentOverlay.overlayMutation
    )
  );
}

/** Decodes an Overlay model object into a DbDocumentOverlay object. */
export function toDbDocumentOverlay(
  localSerializer: LocalSerializer,
  userId: string,
  overlay: Overlay
): DbDocumentOverlay {
  const [_, collectionPath, documentId] = toDbDocumentOverlayKey(
    userId,
    overlay.mutation.key
  );
  return new DbDocumentOverlay(
    userId,
    collectionPath,
    documentId,
    overlay.mutation.key.getCollectionGroup(),
    overlay.largestBatchId,
    toMutation(localSerializer.remoteSerializer, overlay.mutation)
  );
}

/**
 * Returns the DbDocumentOverlayKey corresponding to the given user and
 * document key.
 */
export function toDbDocumentOverlayKey(
  userId: string,
  docKey: DocumentKey
): DbDocumentOverlayKey {
  const docId: string = docKey.path.lastSegment();
  const collectionPath: string = encodeResourcePath(docKey.path.popLast());
  return [userId, collectionPath, docId];
=======
export function toDbIndexConfiguration(
  index: FieldIndex
): DbIndexConfiguration {
  return new DbIndexConfiguration(
    index.indexId,
    index.collectionGroup,
    index.fields.map(s => [s.fieldPath.canonicalString(), s.kind])
  );
}

export function fromDbIndexConfiguration(
  index: DbIndexConfiguration,
  state: DbIndexState | null
): FieldIndex {
  const decodedState = state
    ? new IndexState(
        state.sequenceNumber,
        new IndexOffset(
          fromDbTimestamp(state.readTime),
          new DocumentKey(decodeResourcePath(state.documentKey)),
          state.largestBatchId
        )
      )
    : IndexState.empty();
  const decodedSegments = index.fields.map(
    ([fieldPath, kind]) =>
      new IndexSegment(FieldPath.fromServerFormat(fieldPath), kind)
  );
  return new FieldIndex(
    index.indexId!,
    index.collectionGroup,
    decodedSegments,
    decodedState
  );
}

export function toDbIndexState(
  indexId: number,
  user: User,
  sequenceNumber: number,
  offset: IndexOffset
): DbIndexState {
  return new DbIndexState(
    indexId,
    user.uid || '',
    sequenceNumber,
    toDbTimestamp(offset.readTime),
    encodeResourcePath(offset.documentKey.path),
    offset.largestBatchId
  );
>>>>>>> c1b9cf12
}<|MERGE_RESOLUTION|>--- conflicted
+++ resolved
@@ -30,11 +30,8 @@
   IndexState
 } from '../model/field_index';
 import { MutationBatch } from '../model/mutation_batch';
-<<<<<<< HEAD
 import { Overlay } from '../model/overlay';
-=======
 import { FieldPath } from '../model/path';
->>>>>>> c1b9cf12
 import {
   BundledQuery as ProtoBundledQuery,
   BundleMetadata as ProtoBundleMetadata,
@@ -57,20 +54,16 @@
 import { debugAssert, fail } from '../util/assert';
 import { ByteString } from '../util/byte_string';
 
-import { encodeResourcePath } from './encoded_resource_path';
 import {
   decodeResourcePath,
   encodeResourcePath
 } from './encoded_resource_path';
 import {
   DbBundle,
-<<<<<<< HEAD
   DbDocumentOverlay,
   DbDocumentOverlayKey,
-=======
   DbIndexConfiguration,
   DbIndexState,
->>>>>>> c1b9cf12
   DbMutationBatch,
   DbNamedQuery,
   DbNoDocument,
@@ -412,7 +405,6 @@
   };
 }
 
-<<<<<<< HEAD
 /** Encodes a DbDocumentOverlay object to an Overlay model object. */
 export function fromDbDocumentOverlay(
   localSerializer: LocalSerializer,
@@ -458,7 +450,8 @@
   const docId: string = docKey.path.lastSegment();
   const collectionPath: string = encodeResourcePath(docKey.path.popLast());
   return [userId, collectionPath, docId];
-=======
+}
+
 export function toDbIndexConfiguration(
   index: FieldIndex
 ): DbIndexConfiguration {
@@ -509,5 +502,4 @@
     encodeResourcePath(offset.documentKey.path),
     offset.largestBatchId
   );
->>>>>>> c1b9cf12
 }