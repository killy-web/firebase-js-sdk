--- conflicted
+++ resolved
@@ -23,10 +23,7 @@
   CredentialsProvider
 } from '../api/credentials';
 import { User } from '../auth/user';
-<<<<<<< HEAD
 import { AggregateQuery, Query as LiteQuery } from '../lite-api/reference';
-=======
->>>>>>> 5825aaf4
 import { LocalStore } from '../local/local_store';
 import {
   localStoreConfigureFieldIndexes,
