--- conflicted
+++ resolved
@@ -294,7 +294,6 @@
   if (!configureCsi) {
     it('uses target mapping for initial view', async () => {
       const query1 = query('coll', filter('matches', '==', true));
-<<<<<<< HEAD
 
       await addDocument(MATCHING_DOC_A, MATCHING_DOC_B);
       await persistQueryMapping(MATCHING_DOC_A.key, MATCHING_DOC_B.key);
@@ -727,6 +726,574 @@
       verifyResult(result5, [doc1, doc2, doc4, doc5]);
     });
 
+    // Tests in this section require client side indexing
+    if (configureCsi) {
+      it('combines indexed with non-indexed results', async () => {
+        debugAssert(configureCsi, 'Test requires durable persistence');
+
+        const doc1 = doc('coll/a', 1, { 'foo': true });
+        const doc2 = doc('coll/b', 2, { 'foo': true });
+        const doc3 = doc('coll/c', 3, { 'foo': true });
+        const doc4 = doc('coll/d', 3, { 'foo': true }).setHasLocalMutations();
+
+        await indexManager.addFieldIndex(
+          fieldIndex('coll', { fields: [['foo', IndexKind.ASCENDING]] })
+        );
+
+        await addDocument(doc1);
+        await addDocument(doc2);
+        await indexManager.updateIndexEntries(documentMap(doc1, doc2));
+        await indexManager.updateCollectionGroup(
+          'coll',
+          newIndexOffsetFromDocument(doc2)
+        );
+
+        await addDocument(doc3);
+        await addMutation(setMutation('coll/d', { 'foo': true }));
+
+        const queryWithFilter = queryWithAddedFilter(
+          query('coll'),
+          filter('foo', '==', true)
+        );
+        const results = await expectOptimizedCollectionQuery(() =>
+          runQuery(queryWithFilter, SnapshotVersion.min())
+        );
+
+        verifyResult(results, [doc1, doc2, doc3, doc4]);
+      });
+
+      it('uses partial index for limit queries', async () => {
+        debugAssert(configureCsi, 'Test requires durable persistence');
+
+        const doc1 = doc('coll/1', 1, { 'a': 1, 'b': 0 });
+        const doc2 = doc('coll/2', 1, { 'a': 1, 'b': 1 });
+        const doc3 = doc('coll/3', 1, { 'a': 1, 'b': 2 });
+        const doc4 = doc('coll/4', 1, { 'a': 1, 'b': 3 });
+        const doc5 = doc('coll/5', 1, { 'a': 2, 'b': 3 });
+        await addDocument(doc1, doc2, doc3, doc4, doc5);
+
+        await indexManager.addFieldIndex(
+          fieldIndex('coll', { fields: [['a', IndexKind.ASCENDING]] })
+        );
+        await indexManager.updateIndexEntries(
+          documentMap(doc1, doc2, doc3, doc4, doc5)
+        );
+        await indexManager.updateCollectionGroup(
+          'coll',
+          newIndexOffsetFromDocument(doc5)
+        );
+
+        const q = queryWithLimit(
+          queryWithAddedFilter(
+            queryWithAddedFilter(query('coll'), filter('a', '==', 1)),
+            filter('b', '==', 1)
+          ),
+          3,
+          LimitType.First
+        );
+        const results = await expectOptimizedCollectionQuery(() =>
+          runQuery(q, SnapshotVersion.min())
+        );
+
+        verifyResult(results, [doc2]);
+      });
+
+      it('re-fills indexed limit queries', async () => {
+        debugAssert(configureCsi, 'Test requires durable persistence');
+
+        const doc1 = doc('coll/1', 1, { 'a': 1 });
+        const doc2 = doc('coll/2', 1, { 'a': 2 });
+        const doc3 = doc('coll/3', 1, { 'a': 3 });
+        const doc4 = doc('coll/4', 1, { 'a': 4 });
+        await addDocument(doc1, doc2, doc3, doc4);
+
+        await indexManager.addFieldIndex(
+          fieldIndex('coll', { fields: [['a', IndexKind.ASCENDING]] })
+        );
+        await indexManager.updateIndexEntries(
+          documentMap(doc1, doc2, doc3, doc4)
+        );
+        await indexManager.updateCollectionGroup(
+          'coll',
+          newIndexOffsetFromDocument(doc4)
+        );
+
+        await addMutation(patchMutation('coll/3', { 'a': 5 }));
+
+        const q = queryWithLimit(
+          queryWithAddedOrderBy(query('coll'), orderBy('a')),
+          3,
+          LimitType.First
+        );
+        const results = await expectOptimizedCollectionQuery(() =>
+          runQuery(q, SnapshotVersion.min())
+        );
+
+        verifyResult(results, [doc1, doc2, doc4]);
+      });
+    }
+
+    // Tests below this line execute with and without client side indexing
+    it('query with multiple ins on the same field', async () => {
+      const doc1 = doc('coll/1', 1, { 'a': 1, 'b': 0 });
+      const doc2 = doc('coll/2', 1, { 'b': 1 });
+      const doc3 = doc('coll/3', 1, { 'a': 3, 'b': 2 });
+      const doc4 = doc('coll/4', 1, { 'a': 1, 'b': 3 });
+      const doc5 = doc('coll/5', 1, { 'a': 1 });
+      const doc6 = doc('coll/6', 1, { 'a': 2 });
+      await addDocument(doc1, doc2, doc3, doc4, doc5, doc6);
+
+      let expectFunction = expectFullCollectionQuery;
+      let lastLimboFreeSnapshot = MISSING_LAST_LIMBO_FREE_SNAPSHOT;
+
+      if (configureCsi) {
+        expectFunction = expectOptimizedCollectionQuery;
+        lastLimboFreeSnapshot = SnapshotVersion.min();
+
+        await indexManager.addFieldIndex(
+          fieldIndex('coll', { fields: [['a', IndexKind.ASCENDING]] })
+        );
+        await indexManager.addFieldIndex(
+          fieldIndex('coll', { fields: [['a', IndexKind.DESCENDING]] })
+        );
+        await indexManager.addFieldIndex(
+          fieldIndex('coll', { fields: [['b', IndexKind.ASCENDING]] })
+        );
+        await indexManager.addFieldIndex(
+          fieldIndex('coll', { fields: [['b', IndexKind.DESCENDING]] })
+        );
+        await indexManager.updateIndexEntries(
+          documentMap(doc1, doc3, doc4, doc5, doc6)
+        );
+        await indexManager.updateCollectionGroup(
+          'coll',
+          newIndexOffsetFromDocument(doc6)
+        );
+      }
+
+      // a IN [1,2,3] && a IN [0,1,4] should result in "a==1".
+      const query1 = query(
+        'coll',
+        andFilter(filter('a', 'in', [1, 2, 3]), filter('a', 'in', [0, 1, 4]))
+      );
+      const result1 = await expectFunction(() =>
+        runQuery(query1, lastLimboFreeSnapshot)
+      );
+      verifyResult(result1, [doc1, doc4, doc5]);
+
+      // a IN [2,3] && a IN [0,1,4] is never true and so the result should be an empty set.
+      const query2 = query(
+        'coll',
+        andFilter(filter('a', 'in', [2, 3]), filter('a', 'in', [0, 1, 4]))
+      );
+      const result2 = await expectFunction(() =>
+        runQuery(query2, lastLimboFreeSnapshot)
+      );
+      verifyResult(result2, []);
+
+      // a IN [0,3] || a IN [0,2] should union them (similar to: a IN [0,2,3]).
+      const query3 = query(
+        'coll',
+        orFilter(filter('a', 'in', [0, 3]), filter('a', 'in', [0, 2]))
+      );
+      const result3 = await expectFunction(() =>
+        runQuery(query3, lastLimboFreeSnapshot)
+      );
+      verifyResult(result3, [doc3, doc6]);
+
+      // Nested composite filter: (a IN [0,1,2,3] && (a IN [0,2] || (b>1 && a IN [1,3]))
+      const query4 = query(
+        'coll',
+        andFilter(
+          filter('a', 'in', [1, 2, 3]),
+          orFilter(
+            filter('a', 'in', [0, 2]),
+            andFilter(filter('b', '>=', 1), filter('a', 'in', [1, 3]))
+          )
+        )
+      );
+      const result4 = await expectFunction(() =>
+        runQuery(query4, lastLimboFreeSnapshot)
+      );
+      verifyResult(result4, [doc3, doc4]);
+    });
+
+    it('query with ins and not-ins on the same field', async () => {
+      const doc1 = doc('coll/1', 1, { 'a': 1, 'b': 0 });
+      const doc2 = doc('coll/2', 1, { 'b': 1 });
+      const doc3 = doc('coll/3', 1, { 'a': 3, 'b': 2 });
+      const doc4 = doc('coll/4', 1, { 'a': 1, 'b': 3 });
+      const doc5 = doc('coll/5', 1, { 'a': 1 });
+      const doc6 = doc('coll/6', 1, { 'a': 2 });
+      await addDocument(doc1, doc2, doc3, doc4, doc5, doc6);
+
+      let expectFunction = expectFullCollectionQuery;
+      let lastLimboFreeSnapshot = MISSING_LAST_LIMBO_FREE_SNAPSHOT;
+
+      if (configureCsi) {
+        expectFunction = expectOptimizedCollectionQuery;
+        lastLimboFreeSnapshot = SnapshotVersion.min();
+
+        await indexManager.addFieldIndex(
+          fieldIndex('coll', { fields: [['a', IndexKind.ASCENDING]] })
+        );
+        await indexManager.addFieldIndex(
+          fieldIndex('coll', { fields: [['a', IndexKind.DESCENDING]] })
+        );
+        await indexManager.addFieldIndex(
+          fieldIndex('coll', { fields: [['b', IndexKind.ASCENDING]] })
+        );
+        await indexManager.addFieldIndex(
+          fieldIndex('coll', { fields: [['b', IndexKind.DESCENDING]] })
+        );
+        await indexManager.updateIndexEntries(
+          documentMap(doc1, doc3, doc4, doc5, doc6)
+        );
+        await indexManager.updateCollectionGroup(
+          'coll',
+          newIndexOffsetFromDocument(doc6)
+        );
+      }
+
+      // a IN [1,2,3] && a IN [0,1,3,4] && a NOT-IN [1] should result in
+      // "a==1 && a!=1 || a==3 && a!=1" or just "a == 3"
+      const query1 = query(
+        'coll',
+        andFilter(
+          filter('a', 'in', [1, 2, 3]),
+          filter('a', 'in', [0, 1, 3, 4]),
+          filter('a', 'not-in', [1])
+        )
+      );
+      const result1 = await expectFunction(() =>
+        runQuery(query1, lastLimboFreeSnapshot)
+      );
+      verifyResult(result1, [doc3]);
+
+      // a IN [2,3] && a IN [0,1,2,4] && a NOT-IN [1,2] is never true and so the
+      // result should be an empty set.
+      const query2 = query(
+        'coll',
+        andFilter(
+          filter('a', 'in', [2, 3]),
+          filter('a', 'in', [0, 1, 2, 4]),
+          filter('a', 'not-in', [1, 2])
+        )
+      );
+      const result2 = await expectFunction(() =>
+        runQuery(query2, lastLimboFreeSnapshot)
+      );
+      verifyResult(result2, []);
+
+      // a IN [] || a NOT-IN [0,1,2] should union them (similar to: a NOT-IN [0,1,2]).
+      const query3 = query(
+        'coll',
+        orFilter(filter('a', 'in', []), filter('a', 'not-in', [0, 1, 2]))
+      );
+      const result3 = await expectFunction(() =>
+        runQuery(query3, lastLimboFreeSnapshot)
+      );
+      verifyResult(result3, [doc3]);
+
+      const query4 = query(
+        'coll',
+        andFilter(
+          filter('a', '<=', 1),
+          filter('a', 'in', [1, 2, 3, 4]),
+          filter('a', 'not-in', [0, 2])
+        )
+      );
+      const result4 = await expectFunction(() =>
+        runQuery(query4, lastLimboFreeSnapshot)
+      );
+      verifyResult(result4, [doc1, doc4, doc5]);
+    });
+
+    it('query with multiple ins on different fields', async () => {
+      const doc1 = doc('coll/1', 1, { 'a': 1, 'b': 0 });
+      const doc2 = doc('coll/2', 1, { 'b': 1 });
+      const doc3 = doc('coll/3', 1, { 'a': 3, 'b': 2 });
+      const doc4 = doc('coll/4', 1, { 'a': 1, 'b': 3 });
+      const doc5 = doc('coll/5', 1, { 'a': 1 });
+      const doc6 = doc('coll/6', 1, { 'a': 2 });
+      await addDocument(doc1, doc2, doc3, doc4, doc5, doc6);
+
+      let expectFunction = expectFullCollectionQuery;
+      let lastLimboFreeSnapshot = MISSING_LAST_LIMBO_FREE_SNAPSHOT;
+
+      if (configureCsi) {
+        expectFunction = expectOptimizedCollectionQuery;
+        lastLimboFreeSnapshot = SnapshotVersion.min();
+
+        await indexManager.addFieldIndex(
+          fieldIndex('coll', { fields: [['a', IndexKind.ASCENDING]] })
+        );
+        await indexManager.addFieldIndex(
+          fieldIndex('coll', { fields: [['a', IndexKind.DESCENDING]] })
+        );
+        await indexManager.addFieldIndex(
+          fieldIndex('coll', { fields: [['b', IndexKind.ASCENDING]] })
+        );
+        await indexManager.addFieldIndex(
+          fieldIndex('coll', { fields: [['b', IndexKind.DESCENDING]] })
+        );
+        await indexManager.updateIndexEntries(
+          documentMap(doc1, doc2, doc3, doc4, doc5, doc6)
+        );
+        await indexManager.updateCollectionGroup(
+          'coll',
+          newIndexOffsetFromDocument(doc6)
+        );
+      }
+
+      const query1 = query(
+        'coll',
+        orFilter(filter('a', 'in', [2, 3]), filter('b', 'in', [0, 2]))
+      );
+      const result1 = await expectFunction(() =>
+        runQuery(query1, MISSING_LAST_LIMBO_FREE_SNAPSHOT)
+      );
+      verifyResult(result1, [doc1, doc3, doc6]);
+
+      const query2 = query(
+        'coll',
+        andFilter(filter('a', 'in', [2, 3]), filter('b', 'in', [0, 2]))
+      );
+      const result2 = await expectFunction(() =>
+        runQuery(query2, lastLimboFreeSnapshot)
+      );
+      verifyResult(result2, [doc3]);
+
+      // Nested composite filter: (a IN [0,1,2,3] && (a IN [0,2] || (b>1 && a IN [1,3]))
+      const query3 = query(
+        'coll',
+        andFilter(
+          filter('b', 'in', [0, 3]),
+          orFilter(
+            filter('b', 'in', [1]),
+            andFilter(filter('b', 'in', [2, 3]), filter('a', 'in', [1, 3]))
+          )
+        )
+      );
+      const result3 = await expectFunction(() =>
+        runQuery(query3, lastLimboFreeSnapshot)
+      );
+      verifyResult(result3, [doc4]);
+    });
+
+    it('query in with array-contains-any', async () => {
+      const doc1 = doc('coll/1', 1, { 'a': 1, 'b': [0] });
+      const doc2 = doc('coll/2', 1, { 'b': [1] });
+      const doc3 = doc('coll/3', 1, { 'a': 3, 'b': [2, 7], 'c': 10 });
+      const doc4 = doc('coll/4', 1, { 'a': 1, 'b': [3, 7] });
+      const doc5 = doc('coll/5', 1, { 'a': 1 });
+      const doc6 = doc('coll/6', 1, { 'a': 2, 'c': 20 });
+      await addDocument(doc1, doc2, doc3, doc4, doc5, doc6);
+
+      let expectFunction = expectFullCollectionQuery;
+      let lastLimboFreeSnapshot = MISSING_LAST_LIMBO_FREE_SNAPSHOT;
+
+      if (configureCsi) {
+        expectFunction = expectOptimizedCollectionQuery;
+        lastLimboFreeSnapshot = SnapshotVersion.min();
+
+        await indexManager.addFieldIndex(
+          fieldIndex('coll', { fields: [['a', IndexKind.ASCENDING]] })
+        );
+        await indexManager.addFieldIndex(
+          fieldIndex('coll', { fields: [['a', IndexKind.DESCENDING]] })
+        );
+        await indexManager.addFieldIndex(
+          fieldIndex('coll', { fields: [['b', IndexKind.CONTAINS]] })
+        );
+        await indexManager.updateIndexEntries(
+          documentMap(doc1, doc2, doc3, doc4, doc5, doc6)
+        );
+        await indexManager.updateCollectionGroup(
+          'coll',
+          newIndexOffsetFromDocument(doc6)
+        );
+      }
+
+      const query1 = query(
+        'coll',
+        orFilter(
+          filter('a', 'in', [2, 3]),
+          filter('b', 'array-contains-any', [0, 7])
+        )
+      );
+      const result1 = await expectFunction(() =>
+        runQuery(query1, lastLimboFreeSnapshot)
+      );
+      verifyResult(result1, [doc1, doc3, doc4, doc6]);
+
+      const query2 = query(
+        'coll',
+        andFilter(
+          filter('a', 'in', [2, 3]),
+          filter('b', 'array-contains-any', [0, 7])
+        )
+      );
+      const result2 = await expectFunction(() =>
+        runQuery(query2, lastLimboFreeSnapshot)
+      );
+      verifyResult(result2, [doc3]);
+
+      const query3 = query(
+        'coll',
+        orFilter(
+          andFilter(filter('a', 'in', [2, 3]), filter('c', '==', 10)),
+          filter('b', 'array-contains-any', [0, 7])
+        )
+      );
+      const result3 = await expectFunction(() =>
+        runQuery(query3, lastLimboFreeSnapshot)
+      );
+      verifyResult(result3, [doc1, doc3, doc4]);
+
+      const query4 = query(
+        'coll',
+        andFilter(
+          filter('a', 'in', [2, 3]),
+          orFilter(
+            filter('b', 'array-contains-any', [0, 7]),
+            filter('c', '==', 20)
+          )
+        )
+      );
+      const result4 = await expectFunction(() =>
+        runQuery(query4, lastLimboFreeSnapshot)
+      );
+      verifyResult(result4, [doc3, doc6]);
+    });
+
+    it('query in with array-contains', async () => {
+      const doc1 = doc('coll/1', 1, { 'a': 1, 'b': [0] });
+      const doc2 = doc('coll/2', 1, { 'b': [1] });
+      const doc3 = doc('coll/3', 1, { 'a': 3, 'b': [2, 7], 'c': 10 });
+      const doc4 = doc('coll/4', 1, { 'a': 1, 'b': [3, 7] });
+      const doc5 = doc('coll/5', 1, { 'a': 1 });
+      const doc6 = doc('coll/6', 1, { 'a': 2, 'c': 20 });
+      await addDocument(doc1, doc2, doc3, doc4, doc5, doc6);
+
+      let expectFunction = expectFullCollectionQuery;
+      let lastLimboFreeSnapshot = MISSING_LAST_LIMBO_FREE_SNAPSHOT;
+
+      if (configureCsi) {
+        expectFunction = expectOptimizedCollectionQuery;
+        lastLimboFreeSnapshot = SnapshotVersion.min();
+
+        await indexManager.addFieldIndex(
+          fieldIndex('coll', { fields: [['a', IndexKind.ASCENDING]] })
+        );
+        await indexManager.addFieldIndex(
+          fieldIndex('coll', { fields: [['a', IndexKind.DESCENDING]] })
+        );
+        await indexManager.addFieldIndex(
+          fieldIndex('coll', { fields: [['b', IndexKind.CONTAINS]] })
+        );
+
+        await indexManager.updateIndexEntries(
+          documentMap(doc1, doc2, doc3, doc4, doc5, doc6)
+        );
+
+        await indexManager.updateCollectionGroup(
+          'coll',
+          newIndexOffsetFromDocument(doc6)
+        );
+      }
+
+      const query1 = query(
+        'coll',
+        orFilter(filter('a', 'in', [2, 3]), filter('b', 'array-contains', 3))
+      );
+      const result1 = await expectFunction(() =>
+        runQuery(query1, lastLimboFreeSnapshot)
+      );
+      verifyResult(result1, [doc3, doc4, doc6]);
+
+      const query2 = query(
+        'coll',
+        andFilter(filter('a', 'in', [2, 3]), filter('b', 'array-contains', 7))
+      );
+      const result2 = await expectFunction(() =>
+        runQuery(query2, lastLimboFreeSnapshot)
+      );
+      verifyResult(result2, [doc3]);
+
+      const query3 = query(
+        'coll',
+        orFilter(
+          filter('a', 'in', [2, 3]),
+          andFilter(filter('b', 'array-contains', 3), filter('a', '==', 1))
+        )
+      );
+      const result3 = await expectFunction(() =>
+        runQuery(query3, lastLimboFreeSnapshot)
+      );
+      verifyResult(result3, [doc3, doc4, doc6]);
+
+      const query4 = query(
+        'coll',
+        andFilter(
+          filter('a', 'in', [2, 3]),
+          orFilter(filter('b', 'array-contains', 7), filter('a', '==', 1))
+        )
+      );
+      const result4 = await expectFunction(() =>
+        runQuery(query4, lastLimboFreeSnapshot)
+      );
+      verifyResult(result4, [doc3]);
+    });
+
+    it('order by equality', async () => {
+      const doc1 = doc('coll/1', 1, { 'a': 1, 'b': [0] });
+      const doc2 = doc('coll/2', 1, { 'b': [1] });
+      const doc3 = doc('coll/3', 1, { 'a': 3, 'b': [2, 7], 'c': 10 });
+      const doc4 = doc('coll/4', 1, { 'a': 1, 'b': [3, 7] });
+      const doc5 = doc('coll/5', 1, { 'a': 1 });
+      const doc6 = doc('coll/6', 1, { 'a': 2, 'c': 20 });
+      await addDocument(doc1, doc2, doc3, doc4, doc5, doc6);
+
+      let expectFunction = expectFullCollectionQuery;
+      let lastLimboFreeSnapshot = MISSING_LAST_LIMBO_FREE_SNAPSHOT;
+
+      if (configureCsi) {
+        expectFunction = expectOptimizedCollectionQuery;
+        lastLimboFreeSnapshot = SnapshotVersion.min();
+
+        await indexManager.addFieldIndex(
+          fieldIndex('coll', { fields: [['a', IndexKind.ASCENDING]] })
+        );
+        await indexManager.addFieldIndex(
+          fieldIndex('coll', { fields: [['a', IndexKind.DESCENDING]] })
+        );
+        await indexManager.addFieldIndex(
+          fieldIndex('coll', { fields: [['b', IndexKind.CONTAINS]] })
+        );
+        await indexManager.updateIndexEntries(
+          documentMap(doc1, doc2, doc3, doc4, doc5, doc6)
+        );
+        await indexManager.updateCollectionGroup(
+          'coll',
+          newIndexOffsetFromDocument(doc6)
+        );
+      }
+
+      const query1 = query('coll', filter('a', '==', 1), orderBy('a'));
+      const result1 = await expectFunction(() =>
+        runQuery(query1, lastLimboFreeSnapshot)
+      );
+      verifyResult(result1, [doc1, doc4, doc5]);
+
+      const query2 = query('coll', filter('a', 'in', [2, 3]), orderBy('a'));
+
+      const result2 = await expectFunction(() =>
+        runQuery(query2, lastLimboFreeSnapshot)
+      );
+      verifyResult(result2, [doc6, doc3]);
+    });
+
     it('or query with in and not-in', async () => {
       const doc1 = doc('coll/1', 1, { 'a': 1, 'b': 0 });
       const doc2 = doc('coll/2', 1, { 'b': 1 });
@@ -736,12 +1303,41 @@
       const doc6 = doc('coll/6', 1, { 'a': 2 });
       await addDocument(doc1, doc2, doc3, doc4, doc5, doc6);
 
+      let expectFunction = expectFullCollectionQuery;
+      let lastLimboFreeSnapshot = MISSING_LAST_LIMBO_FREE_SNAPSHOT;
+
+      if (configureCsi) {
+        expectFunction = expectOptimizedCollectionQuery;
+        lastLimboFreeSnapshot = SnapshotVersion.min();
+
+        await indexManager.addFieldIndex(
+          fieldIndex('coll', { fields: [['a', IndexKind.ASCENDING]] })
+        );
+        await indexManager.addFieldIndex(
+          fieldIndex('coll', { fields: [['a', IndexKind.DESCENDING]] })
+        );
+        await indexManager.addFieldIndex(
+          fieldIndex('coll', { fields: [['b', IndexKind.ASCENDING]] })
+        );
+        await indexManager.addFieldIndex(
+          fieldIndex('coll', { fields: [['b', IndexKind.DESCENDING]] })
+        );
+
+        await indexManager.updateIndexEntries(
+          documentMap(doc1, doc2, doc3, doc4, doc5, doc6)
+        );
+        await indexManager.updateCollectionGroup(
+          'coll',
+          newIndexOffsetFromDocument(doc6)
+        );
+      }
+
       const query1 = query(
         'coll',
         orFilter(filter('a', '==', 2), filter('b', 'in', [2, 3]))
       );
-      const result1 = await expectFullCollectionQuery(() =>
-        runQuery(query1, MISSING_LAST_LIMBO_FREE_SNAPSHOT)
+      const result1 = await expectFunction(() =>
+        runQuery(query1, lastLimboFreeSnapshot)
       );
       verifyResult(result1, [doc3, doc4, doc6]);
 
@@ -751,8 +1347,8 @@
         'coll',
         orFilter(filter('a', '==', 2), filter('b', 'not-in', [2, 3]))
       );
-      const result2 = await expectFullCollectionQuery(() =>
-        runQuery(query2, MISSING_LAST_LIMBO_FREE_SNAPSHOT)
+      const result2 = await expectFunction(() =>
+        runQuery(query2, lastLimboFreeSnapshot)
       );
       verifyResult(result2, [doc1, doc2]);
     });
@@ -766,12 +1362,37 @@
       const doc6 = doc('coll/6', 1, { 'a': 2 });
       await addDocument(doc1, doc2, doc3, doc4, doc5, doc6);
 
+      let expectFunction = expectFullCollectionQuery;
+      let lastLimboFreeSnapshot = MISSING_LAST_LIMBO_FREE_SNAPSHOT;
+
+      if (configureCsi) {
+        expectFunction = expectOptimizedCollectionQuery;
+        lastLimboFreeSnapshot = SnapshotVersion.min();
+        await indexManager.addFieldIndex(
+          fieldIndex('coll', { fields: [['a', IndexKind.ASCENDING]] })
+        );
+        await indexManager.addFieldIndex(
+          fieldIndex('coll', { fields: [['a', IndexKind.DESCENDING]] })
+        );
+        await indexManager.addFieldIndex(
+          fieldIndex('coll', { fields: [['b', IndexKind.CONTAINS]] })
+        );
+
+        await indexManager.updateIndexEntries(
+          documentMap(doc1, doc2, doc3, doc4, doc5, doc6)
+        );
+        await indexManager.updateCollectionGroup(
+          'coll',
+          newIndexOffsetFromDocument(doc6)
+        );
+      }
+
       const query1 = query(
         'coll',
         orFilter(filter('a', '==', 2), filter('b', 'array-contains', 7))
       );
-      const result1 = await expectFullCollectionQuery(() =>
-        runQuery(query1, MISSING_LAST_LIMBO_FREE_SNAPSHOT)
+      const result1 = await expectFunction(() =>
+        runQuery(query1, lastLimboFreeSnapshot)
       );
       verifyResult(result1, [doc3, doc4, doc6]);
 
@@ -782,8 +1403,8 @@
           filter('b', 'array-contains-any', [0, 3])
         )
       );
-      const result2 = await expectFullCollectionQuery(() =>
-        runQuery(query2, MISSING_LAST_LIMBO_FREE_SNAPSHOT)
+      const result2 = await expectFunction(() =>
+        runQuery(query2, lastLimboFreeSnapshot)
       );
       verifyResult(result2, [doc1, doc4, doc6]);
     });
@@ -1457,1123 +2078,6 @@
     );
     verifyResult(result2, [doc6, doc3]);
   });
-=======
-
-      await addDocument(MATCHING_DOC_A, MATCHING_DOC_B);
-      await persistQueryMapping(MATCHING_DOC_A.key, MATCHING_DOC_B.key);
-
-      const docs = await expectOptimizedCollectionQuery(() =>
-        runQuery(query1, LAST_LIMBO_FREE_SNAPSHOT)
-      );
-
-      verifyResult(docs, [MATCHING_DOC_A, MATCHING_DOC_B]);
-    });
-
-    it('filters non-matching changes since initial results', async () => {
-      const query1 = query('coll', filter('matches', '==', true));
-
-      await addDocument(MATCHING_DOC_A, MATCHING_DOC_B);
-      await persistQueryMapping(MATCHING_DOC_A.key, MATCHING_DOC_B.key);
-
-      // Add a mutation that is not yet part of query's set of remote keys.
-      await addMutation(patchMutation('coll/a', { 'matches': false }));
-
-      const docs = await expectOptimizedCollectionQuery(() =>
-        runQuery(query1, LAST_LIMBO_FREE_SNAPSHOT)
-      );
-
-      verifyResult(docs, [MATCHING_DOC_B]);
-    });
-
-    it('includes changes since initial results', async () => {
-      const query1 = query('coll', filter('matches', '==', true));
-
-      await addDocument(MATCHING_DOC_A, MATCHING_DOC_B);
-      await persistQueryMapping(MATCHING_DOC_A.key, MATCHING_DOC_B.key);
-
-      let docs = await expectOptimizedCollectionQuery(() =>
-        runQuery(query1, LAST_LIMBO_FREE_SNAPSHOT)
-      );
-      verifyResult(docs, [MATCHING_DOC_A, MATCHING_DOC_B]);
-
-      // Add a mutated document that is not yet part of query's set of remote keys.
-      await addDocument(UPDATED_MATCHING_DOC_B);
-
-      docs = await expectOptimizedCollectionQuery(() =>
-        runQuery(query1, LAST_LIMBO_FREE_SNAPSHOT)
-      );
-      verifyResult(docs, [MATCHING_DOC_A, UPDATED_MATCHING_DOC_B]);
-    });
-
-    it('does not use initial results without limbo free snapshot version', async () => {
-      const query1 = query('coll', filter('matches', '==', true));
-
-      const docs = await expectFullCollectionQuery(() =>
-        runQuery(query1, MISSING_LAST_LIMBO_FREE_SNAPSHOT)
-      );
-      verifyResult(docs, []);
-    });
-
-    it('does not use initial results for unfiltered collection query', async () => {
-      const query1 = query('coll');
-
-      const docs = await expectFullCollectionQuery(() =>
-        runQuery(query1, LAST_LIMBO_FREE_SNAPSHOT)
-      );
-      verifyResult(docs, []);
-    });
-
-    it('does not use initial results for limit query with document removal', async () => {
-      const query1 = queryWithLimit(
-        query('coll', filter('matches', '==', true)),
-        1,
-        LimitType.First
-      );
-
-      // While the backend would never add DocA to the set of remote keys, this
-      // allows us to easily simulate what would happen when a document no longer
-      // matches due to an out-of-band update.
-      await addDocument(NON_MATCHING_DOC_A);
-      await persistQueryMapping(NON_MATCHING_DOC_A.key);
-
-      await addDocument(MATCHING_DOC_B);
-
-      const docs = await expectFullCollectionQuery(() =>
-        runQuery(query1, LAST_LIMBO_FREE_SNAPSHOT)
-      );
-
-      verifyResult(docs, [MATCHING_DOC_B]);
-    });
-
-    it('does not use initial results for limitToLast query with document removal', async () => {
-      const query1 = queryWithLimit(
-        query('coll', filter('matches', '==', true), orderBy('order', 'desc')),
-        1,
-        LimitType.Last
-      );
-
-      // While the backend would never add DocA to the set of remote keys, this
-      // allows us to easily simulate what would happen when a document no longer
-      // matches due to an out-of-band update.
-      await addDocument(NON_MATCHING_DOC_A);
-      await persistQueryMapping(NON_MATCHING_DOC_A.key);
-
-      await addDocument(MATCHING_DOC_B);
-
-      const docs = await expectFullCollectionQuery(() =>
-        runQuery(query1, LAST_LIMBO_FREE_SNAPSHOT)
-      );
-
-      verifyResult(docs, [MATCHING_DOC_B]);
-    });
-
-    it('does not use initial results for limit query when last document has pending write', async () => {
-      const query1 = queryWithLimit(
-        query('coll', filter('matches', '==', true), orderBy('order', 'desc')),
-        1,
-        LimitType.First
-      );
-
-      // Add a query mapping for a document that matches, but that sorts below
-      // another document due to a pending write.
-      await addDocument(MATCHING_DOC_A);
-      await addMutation(patchMutation('coll/a', { order: 1 }));
-      await persistQueryMapping(MATCHING_DOC_A.key);
-
-      await addDocument(MATCHING_DOC_B);
-
-      const docs = await expectFullCollectionQuery(() =>
-        runQuery(query1, LAST_LIMBO_FREE_SNAPSHOT)
-      );
-      verifyResult(docs, [MATCHING_DOC_B]);
-    });
-
-    it('does not use initial results for limitToLast query when first document has pending write', async () => {
-      const query1 = queryWithLimit(
-        query('coll', filter('matches', '==', true), orderBy('order')),
-        1,
-        LimitType.Last
-      );
-      // Add a query mapping for a document that matches, but that sorts below
-      // another document due to a pending write.
-      await addDocument(MATCHING_DOC_A);
-      await addMutation(patchMutation('coll/a', { order: 2 }));
-      await persistQueryMapping(MATCHING_DOC_A.key);
-
-      await addDocument(MATCHING_DOC_B);
-
-      const docs = await expectFullCollectionQuery(() =>
-        runQuery(query1, LAST_LIMBO_FREE_SNAPSHOT)
-      );
-      verifyResult(docs, [MATCHING_DOC_B]);
-    });
-
-    it('does not use initial results for limit query when last document has been updated out of band', async () => {
-      const query1 = queryWithLimit(
-        query('coll', filter('matches', '==', true), orderBy('order', 'desc')),
-        1,
-        LimitType.First
-      );
-
-      // Add a query mapping for a document that matches, but that sorts below
-      // another document based on an update that the SDK received after the
-      // query's snapshot was persisted.
-      await addDocument(UPDATED_DOC_A);
-      await persistQueryMapping(UPDATED_DOC_A.key);
-
-      await addDocument(MATCHING_DOC_B);
-
-      const docs = await expectFullCollectionQuery(() =>
-        runQuery(query1, LAST_LIMBO_FREE_SNAPSHOT)
-      );
-      verifyResult(docs, [MATCHING_DOC_B]);
-    });
-
-    it('does not use initial results for limitToLast query when first document in limit has been updated out of band', async () => {
-      const query1 = queryWithLimit(
-        query('coll', filter('matches', '==', true), orderBy('order')),
-        1,
-        LimitType.Last
-      );
-      // Add a query mapping for a document that matches, but that sorts below
-      // another document based on an update that the SDK received after the
-      // query's snapshot was persisted.
-      await addDocument(UPDATED_DOC_A);
-      await persistQueryMapping(UPDATED_DOC_A.key);
-
-      await addDocument(MATCHING_DOC_B);
-
-      const docs = await expectFullCollectionQuery(() =>
-        runQuery(query1, LAST_LIMBO_FREE_SNAPSHOT)
-      );
-      verifyResult(docs, [MATCHING_DOC_B]);
-    });
-
-    it('uses initial results if last document in limit is unchanged', async () => {
-      const query1 = queryWithLimit(
-        query('coll', orderBy('order')),
-        2,
-        LimitType.First
-      );
-
-      await addDocument(doc('coll/a', 1, { order: 1 }));
-      await addDocument(doc('coll/b', 1, { order: 3 }));
-      await persistQueryMapping(key('coll/a'), key('coll/b'));
-
-      // Update "coll/a" but make sure it still sorts before "coll/b"
-      await addMutation(patchMutation('coll/a', { order: 2 }));
-
-      // Since the last document in the limit didn't change (and hence we know
-      // that all documents written prior to query execution still sort after
-      // "coll/b"), we should use an Index-Free query.
-      const docs = await expectOptimizedCollectionQuery(() =>
-        runQuery(query1, LAST_LIMBO_FREE_SNAPSHOT)
-      );
-      verifyResult(docs, [
-        doc('coll/a', 1, { order: 2 }).setHasLocalMutations(),
-        doc('coll/b', 1, { order: 3 })
-      ]);
-    });
-
-    it('does not include documents deleted by mutation', async () => {
-      const query1 = query('coll');
-      await addDocument(MATCHING_DOC_A, MATCHING_DOC_B);
-      await persistQueryMapping(MATCHING_DOC_A.key, MATCHING_DOC_B.key);
-
-      // Add an unacknowledged mutation
-      await addMutation(deleteMutation('coll/b'));
-      const docs = await expectFullCollectionQuery(() =>
-        runQuery(query1, LAST_LIMBO_FREE_SNAPSHOT)
-      );
-      verifyResult(docs, [MATCHING_DOC_A]);
-    });
-
-    it('can perform OR queries using full collection scan', async () => {
-      const doc1 = doc('coll/1', 1, { 'a': 1, 'b': 0 });
-      const doc2 = doc('coll/2', 1, { 'a': 2, 'b': 1 });
-      const doc3 = doc('coll/3', 1, { 'a': 3, 'b': 2 });
-      const doc4 = doc('coll/4', 1, { 'a': 1, 'b': 3 });
-      const doc5 = doc('coll/5', 1, { 'a': 1, 'b': 1 });
-
-      await addDocument(doc1, doc2, doc3, doc4, doc5);
-
-      // Two equalities: a==1 || b==1.
-      const query1 = query(
-        'coll',
-        orFilter(filter('a', '==', 1), filter('b', '==', 1))
-      );
-      const result1 = await expectFullCollectionQuery(() =>
-        runQuery(query1, MISSING_LAST_LIMBO_FREE_SNAPSHOT)
-      );
-      verifyResult(result1, [doc1, doc2, doc4, doc5]);
-
-      // with one inequality: a>2 || b==1.
-      const query2 = query(
-        'coll',
-        orFilter(filter('a', '>', 2), filter('b', '==', 1))
-      );
-      const result2 = await expectFullCollectionQuery(() =>
-        runQuery(query2, MISSING_LAST_LIMBO_FREE_SNAPSHOT)
-      );
-      verifyResult(result2, [doc2, doc3, doc5]);
-
-      // (a==1 && b==0) || (a==3 && b==2)
-      const query3 = query(
-        'coll',
-        orFilter(
-          andFilter(filter('a', '==', 1), filter('b', '==', 0)),
-          andFilter(filter('a', '==', 3), filter('b', '==', 2))
-        )
-      );
-      const result3 = await expectFullCollectionQuery(() =>
-        runQuery(query3, MISSING_LAST_LIMBO_FREE_SNAPSHOT)
-      );
-      verifyResult(result3, [doc1, doc3]);
-
-      // a==1 && (b==0 || b==3)
-      const query4 = query(
-        'coll',
-        andFilter(
-          filter('a', '==', 1),
-          orFilter(filter('b', '==', 0), filter('b', '==', 3))
-        )
-      );
-      const result4 = await expectFullCollectionQuery(() =>
-        runQuery(query4, MISSING_LAST_LIMBO_FREE_SNAPSHOT)
-      );
-      verifyResult(result4, [doc1, doc4]);
-
-      // (a==2 || b==2) && (a==3 || b==3)
-      const query5 = query(
-        'coll',
-        andFilter(
-          orFilter(filter('a', '==', 2), filter('b', '==', 2)),
-          orFilter(filter('a', '==', 3), filter('b', '==', 3))
-        )
-      );
-      const result5 = await expectFullCollectionQuery(() =>
-        runQuery(query5, MISSING_LAST_LIMBO_FREE_SNAPSHOT)
-      );
-      verifyResult(result5, [doc3]);
-
-      // Test with limits (implicit order by ASC): (a==1) || (b > 0) LIMIT 2
-      const query6 = queryWithLimit(
-        query('coll', orFilter(filter('a', '==', 1), filter('b', '>', 0))),
-        2,
-        LimitType.First
-      );
-      const result6 = await expectFullCollectionQuery(() =>
-        runQuery(query6, MISSING_LAST_LIMBO_FREE_SNAPSHOT)
-      );
-      verifyResult(result6, [doc1, doc2]);
-
-      // Test with limits (implicit order by DESC): (a==1) || (b > 0) LIMIT_TO_LAST 2
-      const query7 = queryWithLimit(
-        query('coll', orFilter(filter('a', '==', 1), filter('b', '>', 0))),
-        2,
-        LimitType.Last
-      );
-      const result7 = await expectFullCollectionQuery(() =>
-        runQuery(query7, MISSING_LAST_LIMBO_FREE_SNAPSHOT)
-      );
-      verifyResult(result7, [doc3, doc4]);
-
-      // Test with limits (explicit order by ASC): (a==2) || (b == 1) ORDER BY a LIMIT 1
-      const query8 = queryWithAddedOrderBy(
-        queryWithLimit(
-          query('coll', orFilter(filter('a', '==', 2), filter('b', '==', 1))),
-          1,
-          LimitType.First
-        ),
-        orderBy('a', 'asc')
-      );
-      const result8 = await expectFullCollectionQuery(() =>
-        runQuery(query8, MISSING_LAST_LIMBO_FREE_SNAPSHOT)
-      );
-      verifyResult(result8, [doc5]);
-
-      // Test with limits (explicit order by DESC): (a==2) || (b == 1) ORDER BY a LIMIT_TO_LAST 1
-      const query9 = queryWithAddedOrderBy(
-        queryWithLimit(
-          query('coll', orFilter(filter('a', '==', 2), filter('b', '==', 1))),
-          1,
-          LimitType.Last
-        ),
-        orderBy('a', 'desc')
-      );
-      const result9 = await expectFullCollectionQuery(() =>
-        runQuery(query9, MISSING_LAST_LIMBO_FREE_SNAPSHOT)
-      );
-      verifyResult(result9, [doc5]);
-
-      // Test with limits without orderBy (the __name__ ordering is the tie breaker).
-      const query10 = queryWithLimit(
-        query('coll', orFilter(filter('a', '==', 2), filter('b', '==', 1))),
-        1,
-        LimitType.First
-      );
-      const result10 = await expectFullCollectionQuery(() =>
-        runQuery(query10, MISSING_LAST_LIMBO_FREE_SNAPSHOT)
-      );
-      verifyResult(result10, [doc2]);
-    });
-
-    it('query does not include documents with missing fields', async () => {
-      const doc1 = doc('coll/1', 1, { 'a': 1, 'b': 0 });
-      const doc2 = doc('coll/2', 1, { 'b': 1 });
-      const doc3 = doc('coll/3', 1, { 'a': 3, 'b': 2 });
-      const doc4 = doc('coll/4', 1, { 'a': 1, 'b': 3 });
-      const doc5 = doc('coll/5', 1, { 'a': 1 });
-      const doc6 = doc('coll/6', 1, { 'a': 2 });
-      await addDocument(doc1, doc2, doc3, doc4, doc5, doc6);
-
-      // Query: a==1 || b==1 order by a.
-      // doc2 should not be included because it's missing the field 'a', and we have "orderBy a".
-      const query1 = query(
-        'coll',
-        orFilter(filter('a', '==', 1), filter('b', '==', 1)),
-        orderBy('a', 'asc')
-      );
-      const result1 = await expectFullCollectionQuery(() =>
-        runQuery(query1, MISSING_LAST_LIMBO_FREE_SNAPSHOT)
-      );
-      verifyResult(result1, [doc1, doc4, doc5]);
-
-      // Query: a==1 || b==1 order by b.
-      // doc5 should not be included because it's missing the field 'b', and we have "orderBy b".
-      const query2 = query(
-        'coll',
-        orFilter(filter('a', '==', 1), filter('b', '==', 1)),
-        orderBy('b', 'asc')
-      );
-      const result2 = await expectFullCollectionQuery(() =>
-        runQuery(query2, MISSING_LAST_LIMBO_FREE_SNAPSHOT)
-      );
-      verifyResult(result2, [doc1, doc2, doc4]);
-
-      // Query: a>2 || b==1.
-      // This query has an implicit 'order by a'.
-      // doc2 should not be included because it's missing the field 'a'.
-      const query3 = query(
-        'coll',
-        orFilter(filter('a', '>', 2), filter('b', '==', 1))
-      );
-      const result3 = await expectFullCollectionQuery(() =>
-        runQuery(query3, MISSING_LAST_LIMBO_FREE_SNAPSHOT)
-      );
-      verifyResult(result3, [doc3]);
-
-      // Query: a>1 || b==1 order by a order by b.
-      // doc6 should not be included because it's missing the field 'b'.
-      // doc2 should not be included because it's missing the field 'a'.
-      const query4 = query(
-        'coll',
-        orFilter(filter('a', '>', 1), filter('b', '==', 1)),
-        orderBy('a', 'asc'),
-        orderBy('b', 'asc')
-      );
-      const result4 = await expectFullCollectionQuery(() =>
-        runQuery(query4, MISSING_LAST_LIMBO_FREE_SNAPSHOT)
-      );
-      verifyResult(result4, [doc3]);
-
-      // Query: a==1 || b==1
-      // There's no explicit nor implicit orderBy. Documents with missing 'a' or missing 'b' should be
-      // allowed if the document matches at least one disjunction term.
-      const query5 = query(
-        'coll',
-        orFilter(filter('a', '==', 1), filter('b', '==', 1))
-      );
-      const result5 = await expectFullCollectionQuery(() =>
-        runQuery(query5, MISSING_LAST_LIMBO_FREE_SNAPSHOT)
-      );
-      verifyResult(result5, [doc1, doc2, doc4, doc5]);
-    });
-
-    // Tests in this section require client side indexing
-    if (configureCsi) {
-      it('combines indexed with non-indexed results', async () => {
-        debugAssert(configureCsi, 'Test requires durable persistence');
-
-        const doc1 = doc('coll/a', 1, { 'foo': true });
-        const doc2 = doc('coll/b', 2, { 'foo': true });
-        const doc3 = doc('coll/c', 3, { 'foo': true });
-        const doc4 = doc('coll/d', 3, { 'foo': true }).setHasLocalMutations();
-
-        await indexManager.addFieldIndex(
-          fieldIndex('coll', { fields: [['foo', IndexKind.ASCENDING]] })
-        );
-
-        await addDocument(doc1);
-        await addDocument(doc2);
-        await indexManager.updateIndexEntries(documentMap(doc1, doc2));
-        await indexManager.updateCollectionGroup(
-          'coll',
-          newIndexOffsetFromDocument(doc2)
-        );
-
-        await addDocument(doc3);
-        await addMutation(setMutation('coll/d', { 'foo': true }));
-
-        const queryWithFilter = queryWithAddedFilter(
-          query('coll'),
-          filter('foo', '==', true)
-        );
-        const results = await expectOptimizedCollectionQuery(() =>
-          runQuery(queryWithFilter, SnapshotVersion.min())
-        );
-
-        verifyResult(results, [doc1, doc2, doc3, doc4]);
-      });
-
-      it('uses partial index for limit queries', async () => {
-        debugAssert(configureCsi, 'Test requires durable persistence');
-
-        const doc1 = doc('coll/1', 1, { 'a': 1, 'b': 0 });
-        const doc2 = doc('coll/2', 1, { 'a': 1, 'b': 1 });
-        const doc3 = doc('coll/3', 1, { 'a': 1, 'b': 2 });
-        const doc4 = doc('coll/4', 1, { 'a': 1, 'b': 3 });
-        const doc5 = doc('coll/5', 1, { 'a': 2, 'b': 3 });
-        await addDocument(doc1, doc2, doc3, doc4, doc5);
-
-        await indexManager.addFieldIndex(
-          fieldIndex('coll', { fields: [['a', IndexKind.ASCENDING]] })
-        );
-        await indexManager.updateIndexEntries(
-          documentMap(doc1, doc2, doc3, doc4, doc5)
-        );
-        await indexManager.updateCollectionGroup(
-          'coll',
-          newIndexOffsetFromDocument(doc5)
-        );
-
-        const q = queryWithLimit(
-          queryWithAddedFilter(
-            queryWithAddedFilter(query('coll'), filter('a', '==', 1)),
-            filter('b', '==', 1)
-          ),
-          3,
-          LimitType.First
-        );
-        const results = await expectOptimizedCollectionQuery(() =>
-          runQuery(q, SnapshotVersion.min())
-        );
-
-        verifyResult(results, [doc2]);
-      });
-
-      it('re-fills indexed limit queries', async () => {
-        debugAssert(configureCsi, 'Test requires durable persistence');
-
-        const doc1 = doc('coll/1', 1, { 'a': 1 });
-        const doc2 = doc('coll/2', 1, { 'a': 2 });
-        const doc3 = doc('coll/3', 1, { 'a': 3 });
-        const doc4 = doc('coll/4', 1, { 'a': 4 });
-        await addDocument(doc1, doc2, doc3, doc4);
-
-        await indexManager.addFieldIndex(
-          fieldIndex('coll', { fields: [['a', IndexKind.ASCENDING]] })
-        );
-        await indexManager.updateIndexEntries(
-          documentMap(doc1, doc2, doc3, doc4)
-        );
-        await indexManager.updateCollectionGroup(
-          'coll',
-          newIndexOffsetFromDocument(doc4)
-        );
-
-        await addMutation(patchMutation('coll/3', { 'a': 5 }));
-
-        const q = queryWithLimit(
-          queryWithAddedOrderBy(query('coll'), orderBy('a')),
-          3,
-          LimitType.First
-        );
-        const results = await expectOptimizedCollectionQuery(() =>
-          runQuery(q, SnapshotVersion.min())
-        );
-
-        verifyResult(results, [doc1, doc2, doc4]);
-      });
-    }
-
-    // Tests below this line execute with and without client side indexing
-    it('query with multiple ins on the same field', async () => {
-      const doc1 = doc('coll/1', 1, { 'a': 1, 'b': 0 });
-      const doc2 = doc('coll/2', 1, { 'b': 1 });
-      const doc3 = doc('coll/3', 1, { 'a': 3, 'b': 2 });
-      const doc4 = doc('coll/4', 1, { 'a': 1, 'b': 3 });
-      const doc5 = doc('coll/5', 1, { 'a': 1 });
-      const doc6 = doc('coll/6', 1, { 'a': 2 });
-      await addDocument(doc1, doc2, doc3, doc4, doc5, doc6);
-
-      let expectFunction = expectFullCollectionQuery;
-      let lastLimboFreeSnapshot = MISSING_LAST_LIMBO_FREE_SNAPSHOT;
-
-      if (configureCsi) {
-        expectFunction = expectOptimizedCollectionQuery;
-        lastLimboFreeSnapshot = SnapshotVersion.min();
-
-        await indexManager.addFieldIndex(
-          fieldIndex('coll', { fields: [['a', IndexKind.ASCENDING]] })
-        );
-        await indexManager.addFieldIndex(
-          fieldIndex('coll', { fields: [['a', IndexKind.DESCENDING]] })
-        );
-        await indexManager.addFieldIndex(
-          fieldIndex('coll', { fields: [['b', IndexKind.ASCENDING]] })
-        );
-        await indexManager.addFieldIndex(
-          fieldIndex('coll', { fields: [['b', IndexKind.DESCENDING]] })
-        );
-        await indexManager.updateIndexEntries(
-          documentMap(doc1, doc3, doc4, doc5, doc6)
-        );
-        await indexManager.updateCollectionGroup(
-          'coll',
-          newIndexOffsetFromDocument(doc6)
-        );
-      }
-
-      // a IN [1,2,3] && a IN [0,1,4] should result in "a==1".
-      const query1 = query(
-        'coll',
-        andFilter(filter('a', 'in', [1, 2, 3]), filter('a', 'in', [0, 1, 4]))
-      );
-      const result1 = await expectFunction(() =>
-        runQuery(query1, lastLimboFreeSnapshot)
-      );
-      verifyResult(result1, [doc1, doc4, doc5]);
-
-      // a IN [2,3] && a IN [0,1,4] is never true and so the result should be an empty set.
-      const query2 = query(
-        'coll',
-        andFilter(filter('a', 'in', [2, 3]), filter('a', 'in', [0, 1, 4]))
-      );
-      const result2 = await expectFunction(() =>
-        runQuery(query2, lastLimboFreeSnapshot)
-      );
-      verifyResult(result2, []);
-
-      // a IN [0,3] || a IN [0,2] should union them (similar to: a IN [0,2,3]).
-      const query3 = query(
-        'coll',
-        orFilter(filter('a', 'in', [0, 3]), filter('a', 'in', [0, 2]))
-      );
-      const result3 = await expectFunction(() =>
-        runQuery(query3, lastLimboFreeSnapshot)
-      );
-      verifyResult(result3, [doc3, doc6]);
-
-      // Nested composite filter: (a IN [0,1,2,3] && (a IN [0,2] || (b>1 && a IN [1,3]))
-      const query4 = query(
-        'coll',
-        andFilter(
-          filter('a', 'in', [1, 2, 3]),
-          orFilter(
-            filter('a', 'in', [0, 2]),
-            andFilter(filter('b', '>=', 1), filter('a', 'in', [1, 3]))
-          )
-        )
-      );
-      const result4 = await expectFunction(() =>
-        runQuery(query4, lastLimboFreeSnapshot)
-      );
-      verifyResult(result4, [doc3, doc4]);
-    });
-
-    it('query with ins and not-ins on the same field', async () => {
-      const doc1 = doc('coll/1', 1, { 'a': 1, 'b': 0 });
-      const doc2 = doc('coll/2', 1, { 'b': 1 });
-      const doc3 = doc('coll/3', 1, { 'a': 3, 'b': 2 });
-      const doc4 = doc('coll/4', 1, { 'a': 1, 'b': 3 });
-      const doc5 = doc('coll/5', 1, { 'a': 1 });
-      const doc6 = doc('coll/6', 1, { 'a': 2 });
-      await addDocument(doc1, doc2, doc3, doc4, doc5, doc6);
-
-      let expectFunction = expectFullCollectionQuery;
-      let lastLimboFreeSnapshot = MISSING_LAST_LIMBO_FREE_SNAPSHOT;
-
-      if (configureCsi) {
-        expectFunction = expectOptimizedCollectionQuery;
-        lastLimboFreeSnapshot = SnapshotVersion.min();
-
-        await indexManager.addFieldIndex(
-          fieldIndex('coll', { fields: [['a', IndexKind.ASCENDING]] })
-        );
-        await indexManager.addFieldIndex(
-          fieldIndex('coll', { fields: [['a', IndexKind.DESCENDING]] })
-        );
-        await indexManager.addFieldIndex(
-          fieldIndex('coll', { fields: [['b', IndexKind.ASCENDING]] })
-        );
-        await indexManager.addFieldIndex(
-          fieldIndex('coll', { fields: [['b', IndexKind.DESCENDING]] })
-        );
-        await indexManager.updateIndexEntries(
-          documentMap(doc1, doc3, doc4, doc5, doc6)
-        );
-        await indexManager.updateCollectionGroup(
-          'coll',
-          newIndexOffsetFromDocument(doc6)
-        );
-      }
-
-      // a IN [1,2,3] && a IN [0,1,3,4] && a NOT-IN [1] should result in
-      // "a==1 && a!=1 || a==3 && a!=1" or just "a == 3"
-      const query1 = query(
-        'coll',
-        andFilter(
-          filter('a', 'in', [1, 2, 3]),
-          filter('a', 'in', [0, 1, 3, 4]),
-          filter('a', 'not-in', [1])
-        )
-      );
-      const result1 = await expectFunction(() =>
-        runQuery(query1, lastLimboFreeSnapshot)
-      );
-      verifyResult(result1, [doc3]);
-
-      // a IN [2,3] && a IN [0,1,2,4] && a NOT-IN [1,2] is never true and so the
-      // result should be an empty set.
-      const query2 = query(
-        'coll',
-        andFilter(
-          filter('a', 'in', [2, 3]),
-          filter('a', 'in', [0, 1, 2, 4]),
-          filter('a', 'not-in', [1, 2])
-        )
-      );
-      const result2 = await expectFunction(() =>
-        runQuery(query2, lastLimboFreeSnapshot)
-      );
-      verifyResult(result2, []);
-
-      // a IN [] || a NOT-IN [0,1,2] should union them (similar to: a NOT-IN [0,1,2]).
-      const query3 = query(
-        'coll',
-        orFilter(filter('a', 'in', []), filter('a', 'not-in', [0, 1, 2]))
-      );
-      const result3 = await expectFunction(() =>
-        runQuery(query3, lastLimboFreeSnapshot)
-      );
-      verifyResult(result3, [doc3]);
-
-      const query4 = query(
-        'coll',
-        andFilter(
-          filter('a', '<=', 1),
-          filter('a', 'in', [1, 2, 3, 4]),
-          filter('a', 'not-in', [0, 2])
-        )
-      );
-      const result4 = await expectFunction(() =>
-        runQuery(query4, lastLimboFreeSnapshot)
-      );
-      verifyResult(result4, [doc1, doc4, doc5]);
-    });
-
-    it('query with multiple ins on different fields', async () => {
-      const doc1 = doc('coll/1', 1, { 'a': 1, 'b': 0 });
-      const doc2 = doc('coll/2', 1, { 'b': 1 });
-      const doc3 = doc('coll/3', 1, { 'a': 3, 'b': 2 });
-      const doc4 = doc('coll/4', 1, { 'a': 1, 'b': 3 });
-      const doc5 = doc('coll/5', 1, { 'a': 1 });
-      const doc6 = doc('coll/6', 1, { 'a': 2 });
-      await addDocument(doc1, doc2, doc3, doc4, doc5, doc6);
-
-      let expectFunction = expectFullCollectionQuery;
-      let lastLimboFreeSnapshot = MISSING_LAST_LIMBO_FREE_SNAPSHOT;
-
-      if (configureCsi) {
-        expectFunction = expectOptimizedCollectionQuery;
-        lastLimboFreeSnapshot = SnapshotVersion.min();
-
-        await indexManager.addFieldIndex(
-          fieldIndex('coll', { fields: [['a', IndexKind.ASCENDING]] })
-        );
-        await indexManager.addFieldIndex(
-          fieldIndex('coll', { fields: [['a', IndexKind.DESCENDING]] })
-        );
-        await indexManager.addFieldIndex(
-          fieldIndex('coll', { fields: [['b', IndexKind.ASCENDING]] })
-        );
-        await indexManager.addFieldIndex(
-          fieldIndex('coll', { fields: [['b', IndexKind.DESCENDING]] })
-        );
-        await indexManager.updateIndexEntries(
-          documentMap(doc1, doc2, doc3, doc4, doc5, doc6)
-        );
-        await indexManager.updateCollectionGroup(
-          'coll',
-          newIndexOffsetFromDocument(doc6)
-        );
-      }
-
-      const query1 = query(
-        'coll',
-        orFilter(filter('a', 'in', [2, 3]), filter('b', 'in', [0, 2]))
-      );
-      const result1 = await expectFunction(() =>
-        runQuery(query1, MISSING_LAST_LIMBO_FREE_SNAPSHOT)
-      );
-      verifyResult(result1, [doc1, doc3, doc6]);
-
-      const query2 = query(
-        'coll',
-        andFilter(filter('a', 'in', [2, 3]), filter('b', 'in', [0, 2]))
-      );
-      const result2 = await expectFunction(() =>
-        runQuery(query2, lastLimboFreeSnapshot)
-      );
-      verifyResult(result2, [doc3]);
-
-      // Nested composite filter: (a IN [0,1,2,3] && (a IN [0,2] || (b>1 && a IN [1,3]))
-      const query3 = query(
-        'coll',
-        andFilter(
-          filter('b', 'in', [0, 3]),
-          orFilter(
-            filter('b', 'in', [1]),
-            andFilter(filter('b', 'in', [2, 3]), filter('a', 'in', [1, 3]))
-          )
-        )
-      );
-      const result3 = await expectFunction(() =>
-        runQuery(query3, lastLimboFreeSnapshot)
-      );
-      verifyResult(result3, [doc4]);
-    });
-
-    it('query in with array-contains-any', async () => {
-      const doc1 = doc('coll/1', 1, { 'a': 1, 'b': [0] });
-      const doc2 = doc('coll/2', 1, { 'b': [1] });
-      const doc3 = doc('coll/3', 1, { 'a': 3, 'b': [2, 7], 'c': 10 });
-      const doc4 = doc('coll/4', 1, { 'a': 1, 'b': [3, 7] });
-      const doc5 = doc('coll/5', 1, { 'a': 1 });
-      const doc6 = doc('coll/6', 1, { 'a': 2, 'c': 20 });
-      await addDocument(doc1, doc2, doc3, doc4, doc5, doc6);
-
-      let expectFunction = expectFullCollectionQuery;
-      let lastLimboFreeSnapshot = MISSING_LAST_LIMBO_FREE_SNAPSHOT;
-
-      if (configureCsi) {
-        expectFunction = expectOptimizedCollectionQuery;
-        lastLimboFreeSnapshot = SnapshotVersion.min();
-
-        await indexManager.addFieldIndex(
-          fieldIndex('coll', { fields: [['a', IndexKind.ASCENDING]] })
-        );
-        await indexManager.addFieldIndex(
-          fieldIndex('coll', { fields: [['a', IndexKind.DESCENDING]] })
-        );
-        await indexManager.addFieldIndex(
-          fieldIndex('coll', { fields: [['b', IndexKind.CONTAINS]] })
-        );
-        await indexManager.updateIndexEntries(
-          documentMap(doc1, doc2, doc3, doc4, doc5, doc6)
-        );
-        await indexManager.updateCollectionGroup(
-          'coll',
-          newIndexOffsetFromDocument(doc6)
-        );
-      }
-
-      const query1 = query(
-        'coll',
-        orFilter(
-          filter('a', 'in', [2, 3]),
-          filter('b', 'array-contains-any', [0, 7])
-        )
-      );
-      const result1 = await expectFunction(() =>
-        runQuery(query1, lastLimboFreeSnapshot)
-      );
-      verifyResult(result1, [doc1, doc3, doc4, doc6]);
-
-      const query2 = query(
-        'coll',
-        andFilter(
-          filter('a', 'in', [2, 3]),
-          filter('b', 'array-contains-any', [0, 7])
-        )
-      );
-      const result2 = await expectFunction(() =>
-        runQuery(query2, lastLimboFreeSnapshot)
-      );
-      verifyResult(result2, [doc3]);
-
-      const query3 = query(
-        'coll',
-        orFilter(
-          andFilter(filter('a', 'in', [2, 3]), filter('c', '==', 10)),
-          filter('b', 'array-contains-any', [0, 7])
-        )
-      );
-      const result3 = await expectFunction(() =>
-        runQuery(query3, lastLimboFreeSnapshot)
-      );
-      verifyResult(result3, [doc1, doc3, doc4]);
-
-      const query4 = query(
-        'coll',
-        andFilter(
-          filter('a', 'in', [2, 3]),
-          orFilter(
-            filter('b', 'array-contains-any', [0, 7]),
-            filter('c', '==', 20)
-          )
-        )
-      );
-      const result4 = await expectFunction(() =>
-        runQuery(query4, lastLimboFreeSnapshot)
-      );
-      verifyResult(result4, [doc3, doc6]);
-    });
-
-    it('query in with array-contains', async () => {
-      const doc1 = doc('coll/1', 1, { 'a': 1, 'b': [0] });
-      const doc2 = doc('coll/2', 1, { 'b': [1] });
-      const doc3 = doc('coll/3', 1, { 'a': 3, 'b': [2, 7], 'c': 10 });
-      const doc4 = doc('coll/4', 1, { 'a': 1, 'b': [3, 7] });
-      const doc5 = doc('coll/5', 1, { 'a': 1 });
-      const doc6 = doc('coll/6', 1, { 'a': 2, 'c': 20 });
-      await addDocument(doc1, doc2, doc3, doc4, doc5, doc6);
-
-      let expectFunction = expectFullCollectionQuery;
-      let lastLimboFreeSnapshot = MISSING_LAST_LIMBO_FREE_SNAPSHOT;
-
-      if (configureCsi) {
-        expectFunction = expectOptimizedCollectionQuery;
-        lastLimboFreeSnapshot = SnapshotVersion.min();
-
-        await indexManager.addFieldIndex(
-          fieldIndex('coll', { fields: [['a', IndexKind.ASCENDING]] })
-        );
-        await indexManager.addFieldIndex(
-          fieldIndex('coll', { fields: [['a', IndexKind.DESCENDING]] })
-        );
-        await indexManager.addFieldIndex(
-          fieldIndex('coll', { fields: [['b', IndexKind.CONTAINS]] })
-        );
-
-        await indexManager.updateIndexEntries(
-          documentMap(doc1, doc2, doc3, doc4, doc5, doc6)
-        );
-
-        await indexManager.updateCollectionGroup(
-          'coll',
-          newIndexOffsetFromDocument(doc6)
-        );
-      }
-
-      const query1 = query(
-        'coll',
-        orFilter(filter('a', 'in', [2, 3]), filter('b', 'array-contains', 3))
-      );
-      const result1 = await expectFunction(() =>
-        runQuery(query1, lastLimboFreeSnapshot)
-      );
-      verifyResult(result1, [doc3, doc4, doc6]);
-
-      const query2 = query(
-        'coll',
-        andFilter(filter('a', 'in', [2, 3]), filter('b', 'array-contains', 7))
-      );
-      const result2 = await expectFunction(() =>
-        runQuery(query2, lastLimboFreeSnapshot)
-      );
-      verifyResult(result2, [doc3]);
-
-      const query3 = query(
-        'coll',
-        orFilter(
-          filter('a', 'in', [2, 3]),
-          andFilter(filter('b', 'array-contains', 3), filter('a', '==', 1))
-        )
-      );
-      const result3 = await expectFunction(() =>
-        runQuery(query3, lastLimboFreeSnapshot)
-      );
-      verifyResult(result3, [doc3, doc4, doc6]);
-
-      const query4 = query(
-        'coll',
-        andFilter(
-          filter('a', 'in', [2, 3]),
-          orFilter(filter('b', 'array-contains', 7), filter('a', '==', 1))
-        )
-      );
-      const result4 = await expectFunction(() =>
-        runQuery(query4, lastLimboFreeSnapshot)
-      );
-      verifyResult(result4, [doc3]);
-    });
-
-    it('order by equality', async () => {
-      const doc1 = doc('coll/1', 1, { 'a': 1, 'b': [0] });
-      const doc2 = doc('coll/2', 1, { 'b': [1] });
-      const doc3 = doc('coll/3', 1, { 'a': 3, 'b': [2, 7], 'c': 10 });
-      const doc4 = doc('coll/4', 1, { 'a': 1, 'b': [3, 7] });
-      const doc5 = doc('coll/5', 1, { 'a': 1 });
-      const doc6 = doc('coll/6', 1, { 'a': 2, 'c': 20 });
-      await addDocument(doc1, doc2, doc3, doc4, doc5, doc6);
-
-      let expectFunction = expectFullCollectionQuery;
-      let lastLimboFreeSnapshot = MISSING_LAST_LIMBO_FREE_SNAPSHOT;
-
-      if (configureCsi) {
-        expectFunction = expectOptimizedCollectionQuery;
-        lastLimboFreeSnapshot = SnapshotVersion.min();
-
-        await indexManager.addFieldIndex(
-          fieldIndex('coll', { fields: [['a', IndexKind.ASCENDING]] })
-        );
-        await indexManager.addFieldIndex(
-          fieldIndex('coll', { fields: [['a', IndexKind.DESCENDING]] })
-        );
-        await indexManager.addFieldIndex(
-          fieldIndex('coll', { fields: [['b', IndexKind.CONTAINS]] })
-        );
-        await indexManager.updateIndexEntries(
-          documentMap(doc1, doc2, doc3, doc4, doc5, doc6)
-        );
-        await indexManager.updateCollectionGroup(
-          'coll',
-          newIndexOffsetFromDocument(doc6)
-        );
-      }
-
-      const query1 = query('coll', filter('a', '==', 1), orderBy('a'));
-      const result1 = await expectFunction(() =>
-        runQuery(query1, lastLimboFreeSnapshot)
-      );
-      verifyResult(result1, [doc1, doc4, doc5]);
-
-      const query2 = query('coll', filter('a', 'in', [2, 3]), orderBy('a'));
-
-      const result2 = await expectFunction(() =>
-        runQuery(query2, lastLimboFreeSnapshot)
-      );
-      verifyResult(result2, [doc6, doc3]);
-    });
-
-    it('or query with in and not-in', async () => {
-      const doc1 = doc('coll/1', 1, { 'a': 1, 'b': 0 });
-      const doc2 = doc('coll/2', 1, { 'b': 1 });
-      const doc3 = doc('coll/3', 1, { 'a': 3, 'b': 2 });
-      const doc4 = doc('coll/4', 1, { 'a': 1, 'b': 3 });
-      const doc5 = doc('coll/5', 1, { 'a': 1 });
-      const doc6 = doc('coll/6', 1, { 'a': 2 });
-      await addDocument(doc1, doc2, doc3, doc4, doc5, doc6);
-
-      let expectFunction = expectFullCollectionQuery;
-      let lastLimboFreeSnapshot = MISSING_LAST_LIMBO_FREE_SNAPSHOT;
-
-      if (configureCsi) {
-        expectFunction = expectOptimizedCollectionQuery;
-        lastLimboFreeSnapshot = SnapshotVersion.min();
-
-        await indexManager.addFieldIndex(
-          fieldIndex('coll', { fields: [['a', IndexKind.ASCENDING]] })
-        );
-        await indexManager.addFieldIndex(
-          fieldIndex('coll', { fields: [['a', IndexKind.DESCENDING]] })
-        );
-        await indexManager.addFieldIndex(
-          fieldIndex('coll', { fields: [['b', IndexKind.ASCENDING]] })
-        );
-        await indexManager.addFieldIndex(
-          fieldIndex('coll', { fields: [['b', IndexKind.DESCENDING]] })
-        );
-
-        await indexManager.updateIndexEntries(
-          documentMap(doc1, doc2, doc3, doc4, doc5, doc6)
-        );
-        await indexManager.updateCollectionGroup(
-          'coll',
-          newIndexOffsetFromDocument(doc6)
-        );
-      }
-
-      const query1 = query(
-        'coll',
-        orFilter(filter('a', '==', 2), filter('b', 'in', [2, 3]))
-      );
-      const result1 = await expectFunction(() =>
-        runQuery(query1, lastLimboFreeSnapshot)
-      );
-      verifyResult(result1, [doc3, doc4, doc6]);
-
-      // a==2 || (b != 2 && b != 3)
-      // Has implicit "orderBy b"
-      const query2 = query(
-        'coll',
-        orFilter(filter('a', '==', 2), filter('b', 'not-in', [2, 3]))
-      );
-      const result2 = await expectFunction(() =>
-        runQuery(query2, lastLimboFreeSnapshot)
-      );
-      verifyResult(result2, [doc1, doc2]);
-    });
-
-    it('query with array membership', async () => {
-      const doc1 = doc('coll/1', 1, { 'a': 1, 'b': [0] });
-      const doc2 = doc('coll/2', 1, { 'b': [1] });
-      const doc3 = doc('coll/3', 1, { 'a': 3, 'b': [2, 7] });
-      const doc4 = doc('coll/4', 1, { 'a': 1, 'b': [3, 7] });
-      const doc5 = doc('coll/5', 1, { 'a': 1 });
-      const doc6 = doc('coll/6', 1, { 'a': 2 });
-      await addDocument(doc1, doc2, doc3, doc4, doc5, doc6);
-
-      let expectFunction = expectFullCollectionQuery;
-      let lastLimboFreeSnapshot = MISSING_LAST_LIMBO_FREE_SNAPSHOT;
-
-      if (configureCsi) {
-        expectFunction = expectOptimizedCollectionQuery;
-        lastLimboFreeSnapshot = SnapshotVersion.min();
-        await indexManager.addFieldIndex(
-          fieldIndex('coll', { fields: [['a', IndexKind.ASCENDING]] })
-        );
-        await indexManager.addFieldIndex(
-          fieldIndex('coll', { fields: [['a', IndexKind.DESCENDING]] })
-        );
-        await indexManager.addFieldIndex(
-          fieldIndex('coll', { fields: [['b', IndexKind.CONTAINS]] })
-        );
-
-        await indexManager.updateIndexEntries(
-          documentMap(doc1, doc2, doc3, doc4, doc5, doc6)
-        );
-        await indexManager.updateCollectionGroup(
-          'coll',
-          newIndexOffsetFromDocument(doc6)
-        );
-      }
-
-      const query1 = query(
-        'coll',
-        orFilter(filter('a', '==', 2), filter('b', 'array-contains', 7))
-      );
-      const result1 = await expectFunction(() =>
-        runQuery(query1, lastLimboFreeSnapshot)
-      );
-      verifyResult(result1, [doc3, doc4, doc6]);
-
-      const query2 = query(
-        'coll',
-        orFilter(
-          filter('a', '==', 2),
-          filter('b', 'array-contains-any', [0, 3])
-        )
-      );
-      const result2 = await expectFunction(() =>
-        runQuery(query2, lastLimboFreeSnapshot)
-      );
-      verifyResult(result2, [doc1, doc4, doc6]);
-    });
-  }
->>>>>>> fa0a7c06
 }
 
 function verifyResult(actualDocs: DocumentSet, expectedDocs: Document[]): void {
