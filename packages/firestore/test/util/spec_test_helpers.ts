--- conflicted
+++ resolved
@@ -15,10 +15,6 @@
  * limitations under the License.
  */
 
-import { Document, NoDocument } from '../../src/model/document';
-import * as api from '../../src/protos/firestore_proto_api';
-import { mapRpcCodeFromCode } from '../../src/remote/rpc_error';
-import { JsonProtoSerializer } from '../../src/remote/serializer';
 import {
   DocumentWatchChange,
   ExistenceFilterChange,
@@ -26,16 +22,16 @@
   WatchTargetChange,
   WatchTargetChangeState
 } from '../../src/remote/watch_change';
+import * as api from '../../src/protos/firestore_proto_api';
+import { Document, NoDocument } from '../../src/model/document';
+import { mapRpcCodeFromCode } from '../../src/remote/rpc_error';
 import { fail } from '../../src/util/assert';
-<<<<<<< HEAD
-=======
 import {
   JsonProtoSerializer,
   toBytes,
   toName,
   toVersion
 } from '../../src/remote/serializer';
->>>>>>> af0c4300
 import { TEST_DATABASE_ID } from '../unit/local/persistence_test_helpers';
 
 const serializer = new JsonProtoSerializer(
