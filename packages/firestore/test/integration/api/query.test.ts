--- conflicted
+++ resolved
@@ -62,7 +62,6 @@
   toChangesArray,
   toDataArray,
   toIds,
-  PERSISTENCE_MODE_UNSPECIFIED,
   withEmptyTestCollection,
   withRetry,
   withTestCollection,
@@ -444,11 +443,7 @@
     });
   });
 
-  // TODO(b/295872012): This test is skipped due to the flakiness around the
-  // checks of hasPendingWrites.
-  // We should investigate if this is an acutal bug.
-  // eslint-disable-next-line no-restricted-properties
-  it.skip('can listen for the same query with different options', () => {
+  it('can listen for the same query with different options', () => {
     const testDocs = { a: { v: 'a' }, b: { v: 'b' } };
     return withTestCollection(persistence, testDocs, coll => {
       const storeEvent = new EventsAccumulator<QuerySnapshot>();
@@ -686,11 +681,9 @@
           err => {
             expect(err.code).to.equal('failed-precondition');
             expect(err.message).to.exist;
-            if (coll.firestore._databaseId.isDefaultDatabase) {
-              expect(err.message).to.match(
-                /index.*https:\/\/console\.firebase\.google\.com/
-              );
-            }
+            expect(err.message).to.match(
+              /index.*https:\/\/console\.firebase\.google\.com/
+            );
             deferred.resolve();
           }
         );
@@ -2082,129 +2075,7 @@
     });
   });
 
-  // TODO(b/291365820): Stop skipping this test when running against the
-  // Firestore emulator once the emulator is improved to include a bloom filter
-  // in the existence filter messages that it sends.
-  // eslint-disable-next-line no-restricted-properties
-  (USE_EMULATOR ? it.skip : it)(
-    'resuming a query should use bloom filter to avoid full requery',
-    async () => {
-      // Prepare the names and contents of the 100 documents to create.
-      const testDocs: { [key: string]: object } = {};
-      for (let i = 0; i < 100; i++) {
-        testDocs['doc' + (1000 + i)] = { key: 42 };
-      }
-
-      // Ensure that the local cache is configured to use LRU garbage
-      // collection (rather than eager garbage collection) so that the resume
-      // token and document data does not get prematurely evicted.
-      const lruPersistence = persistence.toLruGc();
-
-      return withRetry(async attemptNumber => {
-        return withTestCollection(
-          lruPersistence,
-          testDocs,
-          async (coll, db) => {
-            // Run a query to populate the local cache with the 100 documents
-            // and a resume token.
-            const snapshot1 = await getDocs(coll);
-            expect(snapshot1.size, 'snapshot1.size').to.equal(100);
-            const createdDocuments = snapshot1.docs.map(
-              snapshot => snapshot.ref
-            );
-
-            // Delete 50 of the 100 documents. Use a different Firestore
-            // instance to avoid affecting the local cache.
-            const deletedDocumentIds = new Set<string>();
-            await withTestDb(PERSISTENCE_MODE_UNSPECIFIED, async db2 => {
-              const batch = writeBatch(db2);
-              for (let i = 0; i < createdDocuments.length; i += 2) {
-                const documentToDelete = doc(db2, createdDocuments[i].path);
-                batch.delete(documentToDelete);
-                deletedDocumentIds.add(documentToDelete.id);
-              }
-              await batch.commit();
-            });
-
-            // Wait for 10 seconds, during which Watch will stop tracking the
-            // query and will send an existence filter rather than "delete"
-            // events when the query is resumed.
-            await new Promise(resolve => setTimeout(resolve, 10000));
-
-            // Resume the query and save the resulting snapshot for
-            // verification. Use some internal testing hooks to "capture" the
-            // existence filter mismatches to verify that Watch sent a bloom
-            // filter, and it was used to avert a full requery.
-            const [existenceFilterMismatches, snapshot2] =
-              await captureExistenceFilterMismatches(() => getDocs(coll));
-
-            // Verify that the snapshot from the resumed query contains the
-            // expected documents; that is, that it contains the 50 documents
-            // that were _not_ deleted.
-            const actualDocumentIds = snapshot2.docs
-              .map(documentSnapshot => documentSnapshot.ref.id)
-              .sort();
-            const expectedDocumentIds = createdDocuments
-              .filter(documentRef => !deletedDocumentIds.has(documentRef.id))
-              .map(documentRef => documentRef.id)
-              .sort();
-            expect(actualDocumentIds, 'snapshot2.docs').to.deep.equal(
-              expectedDocumentIds
-            );
-
-            // Verify that Watch sent an existence filter with the correct
-            // counts when the query was resumed.
-            expect(
-              existenceFilterMismatches,
-              'existenceFilterMismatches'
-            ).to.have.length(1);
-            const { localCacheCount, existenceFilterCount, bloomFilter } =
-              existenceFilterMismatches[0];
-            expect(localCacheCount, 'localCacheCount').to.equal(100);
-            expect(existenceFilterCount, 'existenceFilterCount').to.equal(50);
-
-            // Verify that Watch sent a valid bloom filter.
-            if (!bloomFilter) {
-              expect.fail(
-                'The existence filter should have specified a bloom filter ' +
-                  'in its `unchanged_names` field.'
-              );
-              throw new Error('should never get here');
-            }
-
-            expect(bloomFilter.hashCount, 'bloomFilter.hashCount').to.be.above(
-              0
-            );
-            expect(
-              bloomFilter.bitmapLength,
-              'bloomFilter.bitmapLength'
-            ).to.be.above(0);
-            expect(bloomFilter.padding, 'bloomFilterPadding').to.be.above(0);
-            expect(bloomFilter.padding, 'bloomFilterPadding').to.be.below(8);
-
-            // Verify that the bloom filter was successfully used to avert a
-            // full requery. If a false positive occurred then retry the entire
-            // test. Although statistically rare, false positives are expected
-            // to happen occasionally. When a false positive _does_ happen, just
-            // retry the test with a different set of documents. If that retry
-            // also_ experiences a false positive, then fail the test because
-            // that is so improbable that something must have gone wrong.
-            if (attemptNumber === 1 && !bloomFilter.applied) {
-              throw new RetryError();
-            }
-
-            expect(
-              bloomFilter.applied,
-              `bloomFilter.applied with attemptNumber=${attemptNumber}`
-            ).to.be.true;
-          }
-        );
-      });
-    }
-  ).timeout('90s');
-
-<<<<<<< HEAD
-  it('bloom filter can correctly handle updated and newly added documents', async () => {
+  it('resuming a query should use bloom filter to avoid full requery', async () => {
     // Prepare the names and contents of the 100 documents to create.
     const testDocs: { [key: string]: object } = {};
     for (let i = 0; i < 100; i++) {
@@ -2224,37 +2095,16 @@
         expect(snapshot1.size, 'snapshot1.size').to.equal(100);
         const createdDocuments = snapshot1.docs.map(snapshot => snapshot.ref);
 
-        // Delete 50 docs,update 25 docs of the 100 documents, and add 100 new docs. Use a
-        // WriteBatch, to avoid affecting the local cache.
+        // Delete 50 of the 100 documents. Use a WriteBatch, rather than
+        // deleteDoc(), to avoid affecting the local cache.
         const deletedDocumentIds = new Set<string>();
         const writeBatchForDocumentDeletes = writeBatch(db);
-        for (let i = 0; i < createdDocuments.length; i += 2) {
+        for (let i = 0; i < createdDocuments.length; i += 1) {
           const documentToDelete = createdDocuments[i];
           writeBatchForDocumentDeletes.delete(documentToDelete);
           deletedDocumentIds.add(documentToDelete.id);
         }
-
-        const updatedDocumentIds = new Set<string>();
-        const writeBatchForDocumentUpdates = writeBatch(db);
-        for (let i = 1; i < createdDocuments.length; i += 4) {
-          const documentToModify = createdDocuments[i];
-          writeBatchForDocumentUpdates.update(documentToModify, {
-            modified: true
-          });
-          updatedDocumentIds.add(documentToModify.id);
-        }
-
-        const addedDocumentIds: string[] = [];
-        const writeBatchForDocumentAdds = writeBatch(db);
-        for (let i = 0; i < 100; i += 1) {
-          const documentToAdd = doc(coll, 'doc' + (2000 + i));
-          writeBatchForDocumentAdds.set(documentToAdd, { key: 42 });
-          addedDocumentIds.push(documentToAdd.id);
-        }
-
         await writeBatchForDocumentDeletes.commit();
-        await writeBatchForDocumentUpdates.commit();
-        await writeBatchForDocumentAdds.commit();
 
         // Wait for 10 seconds, during which Watch will stop tracking the query
         // and will send an existence filter rather than "delete" events when
@@ -2268,23 +2118,21 @@
         const [existenceFilterMismatches, snapshot2] =
           await captureExistenceFilterMismatches(() => getDocs(coll));
 
-        // Verify that the snapshot from the resumed query contains the expected 150
-        // documents; that is, that it contains the 50 documents that were _not_ deleted,
-        // and 100 docs newly added.
-
+        // Verify that the snapshot from the resumed query contains the expected
+        // documents; that is, that it contains the 50 documents that were _not_
+        // deleted.
         // TODO(b/270731363): Remove the "if" condition below once the
         // Firestore Emulator is fixed to send an existence filter. At the time
         // of writing, the Firestore emulator fails to send an existence filter,
         // resulting in the client including the deleted documents in the
         // snapshot of the resumed query.
-        if (!(USE_EMULATOR && snapshot2.size === 150)) {
+        if (!(USE_EMULATOR && snapshot2.size === 100)) {
           const actualDocumentIds = snapshot2.docs
             .map(documentSnapshot => documentSnapshot.ref.id)
             .sort();
           const expectedDocumentIds = createdDocuments
             .filter(documentRef => !deletedDocumentIds.has(documentRef.id))
             .map(documentRef => documentRef.id)
-            .concat(addedDocumentIds)
             .sort();
           expect(actualDocumentIds, 'snapshot2.docs').to.deep.equal(
             expectedDocumentIds
@@ -2309,8 +2157,8 @@
         ).to.have.length(1);
         const { localCacheCount, existenceFilterCount, bloomFilter } =
           existenceFilterMismatches[0];
-        expect(localCacheCount, 'localCacheCount').to.equal(200);
-        expect(existenceFilterCount, 'existenceFilterCount').to.equal(150);
+        expect(localCacheCount, 'localCacheCount').to.equal(100);
+        expect(existenceFilterCount, 'existenceFilterCount').to.equal(50);
 
         // Verify that Watch sent a valid bloom filter.
         if (!bloomFilter) {
@@ -2348,13 +2196,9 @@
     });
   }).timeout('90s');
 
+
   // TODO(b/270731363): Re-enable this test once the Firestore emulator is fixed
   //  to send an existence filter.
-=======
-  // TODO(b/291365820): Stop skipping this test when running against the
-  // Firestore emulator once the emulator is improved to include a bloom filter
-  // in the existence filter messages that it sends.
->>>>>>> 4ae80412
   // eslint-disable-next-line no-restricted-properties
   (USE_EMULATOR ? it.skip : it)(
     'bloom filter should correctly encode complex Unicode characters',
@@ -2416,12 +2260,11 @@
         );
 
         // Delete one of the documents so that the next call to getDocs() will
-        // experience an existence filter mismatch. Use a different Firestore
-        // instance to avoid affecting the local cache.
-        const documentToDelete = doc(coll, 'DocumentToDelete');
-        await withTestDb(PERSISTENCE_MODE_UNSPECIFIED, async db2 => {
-          await deleteDoc(doc(db2, documentToDelete.path));
-        });
+        // experience an existence filter mismatch. Use a WriteBatch, rather
+        // than deleteDoc(), to avoid affecting the local cache.
+        const writeBatchForDocumentDeletes = writeBatch(db);
+        writeBatchForDocumentDeletes.delete(doc(coll, 'DocumentToDelete'));
+        await writeBatchForDocumentDeletes.commit();
 
         // Wait for 10 seconds, during which Watch will stop tracking the query
         // and will send an existence filter rather than "delete" events when
@@ -2437,7 +2280,7 @@
           documentSnapshot => documentSnapshot.id
         );
         const testDocIdsMinusDeletedDocId = testDocIds.filter(
-          documentId => documentId !== documentToDelete.id
+          documentId => documentId !== 'DocumentToDelete'
         );
         expect(snapshot2DocumentIds, 'snapshot2DocumentIds').to.have.members(
           testDocIdsMinusDeletedDocId
@@ -2468,17 +2311,20 @@
         // is if there is a false positive when testing for 'DocumentToDelete'
         // in the bloom filter. So verify that the bloom filter application is
         // successful, unless there was a false positive.
-        const isFalsePositive = bloomFilter.mightContain(documentToDelete);
+        const isFalsePositive = bloomFilter.mightContain!(
+          `${coll.path}/DocumentToDelete`
+        );
         expect(bloomFilter.applied, 'bloomFilter.applied').to.equal(
           !isFalsePositive
         );
 
         // Verify that the bloom filter contains the document paths with complex
         // Unicode characters.
-        for (const testDoc of snapshot2.docs.map(snapshot => snapshot.ref)) {
+        for (const testDocId of testDocIdsMinusDeletedDocId) {
+          const testDocPath = `${coll.path}/${testDocId}`;
           expect(
-            bloomFilter.mightContain(testDoc),
-            `bloomFilter.mightContain('${testDoc.path}')`
+            bloomFilter.mightContain!(testDocPath),
+            `bloomFilter.mightContain('${testDocPath}')`
           ).to.be.true;
         }
       });
