/**
 * @license
 * Copyright 2020 Google LLC
 *
 * Licensed under the Apache License, Version 2.0 (the "License");
 * you may not use this file except in compliance with the License.
 * You may obtain a copy of the License at
 *
 *   http://www.apache.org/licenses/LICENSE-2.0
 *
 * Unless required by applicable law or agreed to in writing, software
 * distributed under the License is distributed on an "AS IS" BASIS,
 * WITHOUT WARRANTIES OR CONDITIONS OF ANY KIND, either express or implied.
 * See the License for the specific language governing permissions and
 * limitations under the License.
 */

import * as firestore from '@firebase/firestore-types';
import { expect } from 'chai';
import {
  apiDescribe,
  toDataArray,
  withAlternateTestDb,
  withTestDb
} from '../util/helpers';
import { DatabaseId } from '../../../src/core/database_info';
import { key } from '../../util/helpers';
import { EventsAccumulator } from '../util/events_accumulator';
import { TestBundleBuilder } from '../../unit/util/bundle_data';
<<<<<<< HEAD
import { newTextEncoder } from '../../../src/platform/dom';
import { collectionReference } from '../../util/api_helpers';
=======
import { newTextEncoder } from '../../../src/platform/serializer';
>>>>>>> a9bf16c6

export const encoder = newTextEncoder();

function verifySuccessProgress(p: firestore.LoadBundleTaskProgress): void {
  expect(p.taskState).to.equal('Success');
  expect(p.bytesLoaded).to.be.equal(p.totalBytes);
  expect(p.documentsLoaded).to.equal(p.totalDocuments);
}

function verifyInProgress(
  p: firestore.LoadBundleTaskProgress,
  expectedDocuments: number
): void {
  expect(p.taskState).to.equal('Running');
  expect(p.bytesLoaded <= p.totalBytes).to.be.true;
  expect(p.documentsLoaded <= p.totalDocuments).to.be.true;
  expect(p.documentsLoaded).to.equal(expectedDocuments);
}

apiDescribe('Bundles', (persistence: boolean) => {
  const testDocs: { [key: string]: firestore.DocumentData } = {
    a: { k: { stringValue: 'a' }, bar: { integerValue: 1 } },
    b: { k: { stringValue: 'b' }, bar: { integerValue: 2 } }
  };

  function bundleWithTestDocsAndQueries(
    db: firestore.FirebaseFirestore
  ): TestBundleBuilder {
    const a = key('coll-1/a');
    const b = key('coll-1/b');
    const builder = new TestBundleBuilder(
      // eslint-disable-next-line @typescript-eslint/no-explicit-any
      (db as any)._databaseId as DatabaseId
    );

    builder.addNamedQuery(
      'limit',
      { seconds: 1000, nanos: 9999 },
      (collectionReference('coll-1')
        .orderBy('bar', 'desc')
        // eslint-disable-next-line @typescript-eslint/no-explicit-any
        .limit(1) as any)._query
    );
    builder.addNamedQuery(
      'limit-to-last',
      { seconds: 1000, nanos: 9999 },
      (collectionReference('coll-1')
        .orderBy('bar', 'desc')
        // eslint-disable-next-line @typescript-eslint/no-explicit-any
        .limit(1) as any)._query,
      'LAST'
    );

    builder.addDocumentMetadata(a, { seconds: 1000, nanos: 9999 }, true);
    builder.addDocument(
      a,
      { seconds: 1, nanos: 9 },
      { seconds: 1, nanos: 9 },
      testDocs.a
    );
    builder.addDocumentMetadata(b, { seconds: 1000, nanos: 9999 }, true);
    builder.addDocument(
      b,
      { seconds: 1, nanos: 9 },
      { seconds: 1, nanos: 9 },
      testDocs.b
    );

    return builder;
  }

  function verifySnapEqualTestDocs(snap: firestore.QuerySnapshot): void {
    expect(toDataArray(snap)).to.deep.equal([
      { k: 'a', bar: 1 },
      { k: 'b', bar: 2 }
    ]);
  }

  it('load with documents only with on progress and promise interface', () => {
    return withTestDb(persistence, async db => {
      const builder = bundleWithTestDocsAndQueries(db);

      const progressEvents: firestore.LoadBundleTaskProgress[] = [];
      let completeCalled = false;
      const task = db.loadBundle(
        builder.build('test-bundle', { seconds: 1001, nanos: 9999 })
      );
      task.onProgress(
        progress => {
          progressEvents.push(progress);
        },
        undefined,
        () => {
          completeCalled = true;
        }
      );
      await task;
      let fulfillProgress: firestore.LoadBundleTaskProgress;
      await task.then(progress => {
        fulfillProgress = progress;
      });

      expect(completeCalled).to.be.true;
      expect(progressEvents.length).to.equal(6);
      verifyInProgress(progressEvents[0], 0);
      verifyInProgress(progressEvents[1], 0);
      verifyInProgress(progressEvents[2], 0);
      verifyInProgress(progressEvents[3], 1);
      verifyInProgress(progressEvents[4], 2);
      verifySuccessProgress(progressEvents[5]);
      expect(fulfillProgress!).to.deep.equal(progressEvents[5]);

      // Read from cache. These documents do not exist in backend, so they can
      // only be read from cache.
      let snap = await db.collection('coll-1').get({ source: 'cache' });
      verifySnapEqualTestDocs(snap);

      snap = await (await db.namedQuery('limit'))!.get({ source: 'cache' });
      expect(toDataArray(snap)).to.deep.equal([{ k: 'b', bar: 2 }]);

      snap = await (await db.namedQuery('limit-to-last'))!.get({
        source: 'cache'
      });
      expect(toDataArray(snap)).to.deep.equal([{ k: 'a', bar: 1 }]);
    });
  });

  it('load with documents and queries with promise interface', () => {
    return withTestDb(persistence, async db => {
      const builder = bundleWithTestDocsAndQueries(db);

      const fulfillProgress: firestore.LoadBundleTaskProgress = await db.loadBundle(
        builder.build('test-bundle', { seconds: 1001, nanos: 9999 })
      );

      verifySuccessProgress(fulfillProgress!);

      // Read from cache. These documents do not exist in backend, so they can
      // only be read from cache.
      const snap = await db.collection('coll-1').get({ source: 'cache' });
      verifySnapEqualTestDocs(snap);
    });
  });

  it('load for a second time skips', () => {
    return withTestDb(persistence, async db => {
      const builder = bundleWithTestDocsAndQueries(db);

      await db.loadBundle(
        builder.build('test-bundle', { seconds: 1001, nanos: 9999 })
      );

      let completeCalled = false;
      const progressEvents: firestore.LoadBundleTaskProgress[] = [];
      const task = db.loadBundle(
        encoder.encode(
          builder.build('test-bundle', { seconds: 1001, nanos: 9999 })
        )
      );
      task.onProgress(
        progress => {
          progressEvents.push(progress);
        },
        error => {},
        () => {
          completeCalled = true;
        }
      );
      await task;

      expect(completeCalled).to.be.true;
      // No loading actually happened in the second `loadBundle` call only the
      // success progress is recorded.
      expect(progressEvents.length).to.equal(1);
      verifySuccessProgress(progressEvents[0]);

      // Read from cache. These documents do not exist in backend, so they can
      // only be read from cache.
      const snap = await db.collection('coll-1').get({ source: 'cache' });
      verifySnapEqualTestDocs(snap);
    });
  });

  it('load with documents already pulled from backend', () => {
    return withTestDb(persistence, async db => {
      await db.doc('coll-1/a').set({ k: 'a', bar: 0 });
      await db.doc('coll-1/b').set({ k: 'b', bar: 0 });

      const accumulator = new EventsAccumulator<firestore.QuerySnapshot>();
      db.collection('coll-1').onSnapshot(accumulator.storeEvent);
      await accumulator.awaitEvent();

      const builder = bundleWithTestDocsAndQueries(db);
      const progress = await db.loadBundle(
        // Testing passing in non-string bundles.
        encoder.encode(
          builder.build('test-bundle', { seconds: 1001, nanos: 9999 })
        )
      );

      verifySuccessProgress(progress);
      // The test bundle is holding ancient documents, so no events are
      // generated as a result. The case where a bundle has newer doc than
      // cache can only be tested in spec tests.
      await accumulator.assertNoAdditionalEvents();

      let snap = await (await db.namedQuery('limit'))!.get();
      expect(toDataArray(snap)).to.deep.equal([{ k: 'b', bar: 0 }]);

      snap = await (await db.namedQuery('limit-to-last'))!.get();
      expect(toDataArray(snap)).to.deep.equal([{ k: 'a', bar: 0 }]);
    });
  });

  it('load with documents from other projects fails', () => {
    return withTestDb(persistence, async db => {
      let builder = bundleWithTestDocsAndQueries(db);
      return withAlternateTestDb(persistence, async otherDb => {
        // eslint-disable-next-line @typescript-eslint/no-floating-promises
        await expect(
          otherDb.loadBundle(
            builder.build('test-bundle', { seconds: 1001, nanos: 9999 })
          )
        ).to.be.rejectedWith('Tried to deserialize key from different project');

        // Verify otherDb still functions, despite loaded a problematic bundle.
        builder = bundleWithTestDocsAndQueries(otherDb);
        const finalProgress = await otherDb.loadBundle(
          builder.build('test-bundle', { seconds: 1001, nanos: 9999 })
        );
        verifySuccessProgress(finalProgress);

        // Read from cache. These documents do not exist in backend, so they can
        // only be read from cache.
        const snap = await otherDb
          .collection('coll-1')
          .get({ source: 'cache' });
        verifySnapEqualTestDocs(snap);
      });
    });
  });
});<|MERGE_RESOLUTION|>--- conflicted
+++ resolved
@@ -27,12 +27,8 @@
 import { key } from '../../util/helpers';
 import { EventsAccumulator } from '../util/events_accumulator';
 import { TestBundleBuilder } from '../../unit/util/bundle_data';
-<<<<<<< HEAD
-import { newTextEncoder } from '../../../src/platform/dom';
+import { newTextEncoder } from '../../../src/platform/serializer';
 import { collectionReference } from '../../util/api_helpers';
-=======
-import { newTextEncoder } from '../../../src/platform/serializer';
->>>>>>> a9bf16c6
 
 export const encoder = newTextEncoder();
 
