/**
 * @license
 * Copyright 2020 Google LLC
 *
 * Licensed under the Apache License, Version 2.0 (the "License");
 * you may not use this file except in compliance with the License.
 * You may obtain a copy of the License at
 *
 *   http://www.apache.org/licenses/LICENSE-2.0
 *
 * Unless required by applicable law or agreed to in writing, software
 * distributed under the License is distributed on an "AS IS" BASIS,
 * WITHOUT WARRANTIES OR CONDITIONS OF ANY KIND, either express or implied.
 * See the License for the specific language governing permissions and
 * limitations under the License.
 */

import * as legacy from '@firebase/firestore-types';
import * as exp from '../index';

import {
  addDoc,
  collection,
  deleteDoc,
  doc,
  DocumentReference as DocumentReferenceExp,
  FieldPath as FieldPathExp,
  getDoc,
  getDocFromCache,
  getDocFromServer,
  getDocs,
  getDocsFromCache,
  getDocsFromServer,
<<<<<<< HEAD
  initializeFirestore,
  loadBundle,
  namedQuery,
=======
>>>>>>> f9dc50e3
  onSnapshot,
  query,
  queryEqual,
  refEqual,
  setDoc,
  snapshotEqual,
  updateDoc,
  endAt,
  endBefore,
  startAfter,
  startAt,
  limitToLast,
  limit,
  orderBy,
  where,
  Bytes as BytesExp
} from '../../exp/index';
import { UntypedFirestoreDataConverter } from '../../src/api/user_data_reader';
import { isPartialObserver, PartialObserver } from '../../src/api/observer';
import {
  isPlainObject,
  validateSetOptions
} from '../../src/util/input_validation';
import { Compat } from '../../src/compat/compat';
import { Firestore } from '../../src/api/database';

export { GeoPoint, Timestamp } from '../index';
<<<<<<< HEAD
export { FieldValue } from '../../src/compat/field_value';
export { loadBundle, namedQuery };
=======
>>>>>>> f9dc50e3

/* eslint-disable @typescript-eslint/no-explicit-any */

// This module defines a shim layer that implements the legacy API on top
// of the experimental SDK. This shim is used to run integration tests against
// both SDK versions.

export class Transaction
  extends Compat<exp.Transaction>
  implements legacy.Transaction {
  constructor(
    private readonly _firestore: Firestore,
    delegate: exp.Transaction
  ) {
    super(delegate);
  }

  get<T>(documentRef: DocumentReference<T>): Promise<DocumentSnapshot<T>> {
    return this._delegate
      .get(documentRef._delegate)
      .then(result => new DocumentSnapshot(this._firestore, result));
  }

  set<T>(
    documentRef: DocumentReference<T>,
    data: T,
    options?: legacy.SetOptions
  ): Transaction {
    if (options) {
      validateSetOptions('Transaction.set', options);
      this._delegate.set(documentRef._delegate, unwrap(data), options);
    } else {
      this._delegate.set(documentRef._delegate, unwrap(data));
    }
    return this;
  }

  update(
    documentRef: DocumentReference<any>,
    data: legacy.UpdateData
  ): Transaction;
  update(
    documentRef: DocumentReference<any>,
    field: string | FieldPath,
    value: any,
    ...moreFieldsAndValues: any[]
  ): Transaction;
  update(
    documentRef: DocumentReference<any>,
    dataOrField: any,
    value?: any,
    ...moreFieldsAndValues: any[]
  ): Transaction {
    if (arguments.length === 2) {
      this._delegate.update(documentRef._delegate, unwrap(dataOrField));
    } else {
      this._delegate.update(
        documentRef._delegate,
        unwrap(dataOrField),
        unwrap(value),
        ...unwrap(moreFieldsAndValues)
      );
    }

    return this;
  }

  delete(documentRef: DocumentReference<any>): Transaction {
    this._delegate.delete(documentRef._delegate);
    return this;
  }
}

export class WriteBatch
  extends Compat<exp.WriteBatch>
  implements legacy.WriteBatch {
  set<T>(
    documentRef: DocumentReference<T>,
    data: T,
    options?: legacy.SetOptions
  ): WriteBatch {
    if (options) {
      validateSetOptions('WriteBatch.set', options);
      this._delegate.set(documentRef._delegate, unwrap(data), options);
    } else {
      this._delegate.set(documentRef._delegate, unwrap(data));
    }
    return this;
  }

  update(
    documentRef: DocumentReference<any>,
    data: legacy.UpdateData
  ): WriteBatch;
  update(
    documentRef: DocumentReference<any>,
    field: string | FieldPath,
    value: any,
    ...moreFieldsAndValues: any[]
  ): WriteBatch;
  update(
    documentRef: DocumentReference<any>,
    dataOrField: any,
    value?: any,
    ...moreFieldsAndValues: any[]
  ): WriteBatch {
    if (arguments.length === 2) {
      this._delegate.update(documentRef._delegate, unwrap(dataOrField));
    } else {
      this._delegate.update(
        documentRef._delegate,
        unwrap(dataOrField),
        unwrap(value),
        ...unwrap(moreFieldsAndValues)
      );
    }

    return this;
  }

  delete(documentRef: DocumentReference<any>): WriteBatch {
    this._delegate.delete(documentRef._delegate);
    return this;
  }

  commit(): Promise<void> {
    return this._delegate.commit();
  }
}

export class DocumentReference<T = legacy.DocumentData>
  extends Compat<exp.DocumentReference<T>>
  implements legacy.DocumentReference<T> {
  constructor(
    readonly firestore: Firestore,
    delegate: exp.DocumentReference<T>
  ) {
    super(delegate);
  }

  readonly id = this._delegate.id;
  readonly path = this._delegate.path;

  get parent(): legacy.CollectionReference<T> {
    return new CollectionReference<T>(this.firestore, this._delegate.parent);
  }

  collection(
    collectionPath: string
  ): legacy.CollectionReference<legacy.DocumentData> {
    return new CollectionReference(
      this.firestore,
      collection(this._delegate, collectionPath)
    );
  }

  isEqual(other: DocumentReference<T>): boolean {
    return refEqual(this._delegate, other._delegate);
  }

  set(data: Partial<T>, options?: legacy.SetOptions): Promise<void> {
    if (options) {
      validateSetOptions('DocumentReference.set', options);
      return setDoc(this._delegate, unwrap(data), options);
    } else {
      return setDoc(this._delegate, unwrap(data));
    }
  }

  update(data: legacy.UpdateData): Promise<void>;
  update(
    field: string | FieldPath,
    value: any,
    ...moreFieldsAndValues: any[]
  ): Promise<void>;
  update(
    dataOrField: any,
    value?: any,
    ...moreFieldsAndValues: any[]
  ): Promise<void> {
    if (arguments.length === 1) {
      return updateDoc(this._delegate, unwrap(dataOrField));
    } else {
      return updateDoc(
        this._delegate,
        unwrap(dataOrField),
        unwrap(value),
        ...unwrap(moreFieldsAndValues)
      );
    }
  }

  delete(): Promise<void> {
    return deleteDoc(this._delegate);
  }

  get(options?: legacy.GetOptions): Promise<DocumentSnapshot<T>> {
    let snap: Promise<exp.DocumentSnapshot<T>>;
    if (options?.source === 'cache') {
      snap = getDocFromCache(this._delegate);
    } else if (options?.source === 'server') {
      snap = getDocFromServer(this._delegate);
    } else {
      snap = getDoc(this._delegate);
    }
    return snap.then(result => new DocumentSnapshot(this.firestore, result));
  }

  onSnapshot(observer: {
    next?: (snapshot: DocumentSnapshot<T>) => void;
    error?: (error: legacy.FirestoreError) => void;
    complete?: () => void;
  }): () => void;
  onSnapshot(
    options: legacy.SnapshotListenOptions,
    observer: {
      next?: (snapshot: DocumentSnapshot<T>) => void;
      error?: (error: legacy.FirestoreError) => void;
      complete?: () => void;
    }
  ): () => void;
  onSnapshot(
    onNext: (snapshot: DocumentSnapshot<T>) => void,
    onError?: (error: legacy.FirestoreError) => void,
    onCompletion?: () => void
  ): () => void;
  onSnapshot(
    options: legacy.SnapshotListenOptions,
    onNext: (snapshot: DocumentSnapshot<T>) => void,
    onError?: (error: legacy.FirestoreError) => void,
    onCompletion?: () => void
  ): () => void;
  onSnapshot(...args: any): () => void {
    const options = extractSnapshotOptions(args);
    const observer = wrapObserver<DocumentSnapshot<T>, exp.DocumentSnapshot<T>>(
      args,
      snap => new DocumentSnapshot(this.firestore, snap)
    );
    return onSnapshot(this._delegate, options, observer);
  }

  withConverter<U>(
    converter: legacy.FirestoreDataConverter<U>
  ): DocumentReference<U> {
    return new DocumentReference<U>(
      this.firestore,
      this._delegate.withConverter(
        converter as UntypedFirestoreDataConverter<U>
      )
    );
  }
}

export class DocumentSnapshot<T = legacy.DocumentData>
  extends Compat<exp.DocumentSnapshot<T>>
  implements legacy.DocumentSnapshot<T> {
  constructor(
    private readonly _firestore: Firestore,
    delegate: exp.DocumentSnapshot<T>
  ) {
    super(delegate);
  }

  readonly ref = new DocumentReference<T>(this._firestore, this._delegate.ref);
  readonly id = this._delegate.id;
  readonly metadata = this._delegate.metadata;

  get exists(): boolean {
    return this._delegate.exists();
  }

  data(options?: legacy.SnapshotOptions): T | undefined {
    return wrap(this._firestore, this._delegate.data(options));
  }

  get(fieldPath: string | FieldPath, options?: legacy.SnapshotOptions): any {
    return wrap(
      this._firestore,
      this._delegate.get(unwrap(fieldPath), options)
    );
  }

  isEqual(other: DocumentSnapshot<T>): boolean {
    return snapshotEqual(this._delegate, other._delegate);
  }
}

export class QueryDocumentSnapshot<T = legacy.DocumentData>
  extends DocumentSnapshot<T>
  implements legacy.QueryDocumentSnapshot<T> {
  data(options?: legacy.SnapshotOptions): T {
    return this._delegate.data(options)!;
  }
}

export class Query<T = legacy.DocumentData>
  extends Compat<exp.Query<T>>
  implements legacy.Query<T> {
  constructor(readonly firestore: Firestore, delegate: exp.Query<T>) {
    super(delegate);
  }

  where(
    fieldPath: string | FieldPath,
    opStr: legacy.WhereFilterOp,
    value: any
  ): Query<T> {
    return new Query<T>(
      this.firestore,
      query(this._delegate, where(unwrap(fieldPath), opStr, unwrap(value)))
    );
  }

  orderBy(
    fieldPath: string | FieldPath,
    directionStr?: legacy.OrderByDirection
  ): Query<T> {
    return new Query<T>(
      this.firestore,
      query(this._delegate, orderBy(unwrap(fieldPath), directionStr))
    );
  }

  limit(n: number): Query<T> {
    return new Query<T>(this.firestore, query(this._delegate, limit(n)));
  }

  limitToLast(n: number): Query<T> {
    return new Query<T>(this.firestore, query(this._delegate, limitToLast(n)));
  }

  startAt(...args: any[]): Query<T> {
    return new Query(
      this.firestore,
      query(this._delegate, startAt(...unwrap(args)))
    );
  }

  startAfter(...args: any[]): Query<T> {
    return new Query(
      this.firestore,
      query(this._delegate, startAfter(...unwrap(args)))
    );
  }

  endBefore(...args: any[]): Query<T> {
    return new Query(
      this.firestore,
      query(this._delegate, endBefore(...unwrap(args)))
    );
  }

  endAt(...args: any[]): Query<T> {
    return new Query(
      this.firestore,
      query(this._delegate, endAt(...unwrap(args)))
    );
  }

  isEqual(other: legacy.Query<T>): boolean {
    return queryEqual(this._delegate, (other as Query<T>)._delegate);
  }

  get(options?: legacy.GetOptions): Promise<QuerySnapshot<T>> {
    let query: Promise<exp.QuerySnapshot<T>>;
    if (options?.source === 'cache') {
      query = getDocsFromCache(this._delegate);
    } else if (options?.source === 'server') {
      query = getDocsFromServer(this._delegate);
    } else {
      query = getDocs(this._delegate);
    }
    return query.then(result => new QuerySnapshot(this.firestore, result));
  }

  onSnapshot(observer: {
    next?: (snapshot: QuerySnapshot<T>) => void;
    error?: (error: legacy.FirestoreError) => void;
    complete?: () => void;
  }): () => void;
  onSnapshot(
    options: legacy.SnapshotListenOptions,
    observer: {
      next?: (snapshot: QuerySnapshot<T>) => void;
      error?: (error: legacy.FirestoreError) => void;
      complete?: () => void;
    }
  ): () => void;
  onSnapshot(
    onNext: (snapshot: QuerySnapshot<T>) => void,
    onError?: (error: legacy.FirestoreError) => void,
    onCompletion?: () => void
  ): () => void;
  onSnapshot(
    options: legacy.SnapshotListenOptions,
    onNext: (snapshot: QuerySnapshot<T>) => void,
    onError?: (error: legacy.FirestoreError) => void,
    onCompletion?: () => void
  ): () => void;
  onSnapshot(...args: any): () => void {
    const options = extractSnapshotOptions(args);
    const observer = wrapObserver<QuerySnapshot<T>, exp.QuerySnapshot<T>>(
      args,
      snap => new QuerySnapshot(this.firestore, snap)
    );
    return onSnapshot(this._delegate, options, observer);
  }

  withConverter<U>(converter: legacy.FirestoreDataConverter<U>): Query<U> {
    return new Query<U>(
      this.firestore,
      this._delegate.withConverter(
        converter as UntypedFirestoreDataConverter<U>
      )
    );
  }
}

export class QuerySnapshot<T = legacy.DocumentData>
  implements legacy.QuerySnapshot<T> {
  constructor(
    readonly _firestore: Firestore,
    readonly _delegate: exp.QuerySnapshot<T>
  ) {}

  readonly query = new Query(this._firestore, this._delegate.query);
  readonly metadata = this._delegate.metadata;
  readonly size = this._delegate.size;
  readonly empty = this._delegate.empty;

  get docs(): Array<QueryDocumentSnapshot<T>> {
    return this._delegate.docs.map(
      doc => new QueryDocumentSnapshot<T>(this._firestore, doc)
    );
  }

  docChanges(options?: legacy.SnapshotListenOptions): Array<DocumentChange<T>> {
    return this._delegate
      .docChanges(options)
      .map(docChange => new DocumentChange<T>(this._firestore, docChange));
  }

  forEach(
    callback: (result: QueryDocumentSnapshot<T>) => void,
    thisArg?: any
  ): void {
    this._delegate.forEach(snapshot => {
      callback.call(
        thisArg,
        new QueryDocumentSnapshot(this._firestore, snapshot)
      );
    });
  }

  isEqual(other: QuerySnapshot<T>): boolean {
    return snapshotEqual(this._delegate, other._delegate);
  }
}

export class DocumentChange<T = legacy.DocumentData>
  implements legacy.DocumentChange<T> {
  constructor(
    private readonly _firestore: Firestore,
    private readonly _delegate: exp.DocumentChange<T>
  ) {}
  readonly type = this._delegate.type;
  readonly doc = new QueryDocumentSnapshot<T>(
    this._firestore,
    this._delegate.doc
  );
  readonly oldIndex = this._delegate.oldIndex;
  readonly newIndex = this._delegate.oldIndex;
}

export class CollectionReference<T = legacy.DocumentData>
  extends Query<T>
  implements legacy.CollectionReference<T> {
  constructor(
    readonly firestore: Firestore,
    readonly _delegate: exp.CollectionReference<T>
  ) {
    super(firestore, _delegate);
  }

  readonly id = this._delegate.id;
  readonly path = this._delegate.path;

  get parent(): DocumentReference<legacy.DocumentData> | null {
    const docRef = this._delegate.parent;
    return docRef
      ? new DocumentReference<legacy.DocumentData>(this.firestore, docRef)
      : null;
  }

  doc(documentPath?: string): DocumentReference<T> {
    if (documentPath !== undefined) {
      return new DocumentReference(
        this.firestore,
        doc(this._delegate, documentPath)
      );
    } else {
      return new DocumentReference(this.firestore, doc(this._delegate));
    }
  }

  add(data: T): Promise<DocumentReference<T>> {
    return addDoc(this._delegate, unwrap(data)).then(
      docRef => new DocumentReference(this.firestore, docRef)
    );
  }

  isEqual(other: CollectionReference<T>): boolean {
    return refEqual(this._delegate, other._delegate);
  }

  withConverter<U>(
    converter: legacy.FirestoreDataConverter<U>
  ): CollectionReference<U> {
    return new CollectionReference<U>(
      this.firestore,
      this._delegate.withConverter(
        converter as UntypedFirestoreDataConverter<U>
      )
    );
  }
}

export class FieldPath
  extends Compat<FieldPathExp>
  implements legacy.FieldPath {
  constructor(...fieldNames: string[]) {
    super(new FieldPathExp(...fieldNames));
  }

  static documentId(): FieldPath {
    return new FieldPath('__name__');
  }

  isEqual(other: FieldPath): boolean {
    throw new Error('isEqual() is not supported in shim');
  }
}

export class Blob extends Compat<BytesExp> implements legacy.Blob {
  static fromBase64String(base64: string): Blob {
    return new Blob(BytesExp.fromBase64String(base64));
  }

  static fromUint8Array(array: Uint8Array): Blob {
    return new Blob(BytesExp.fromUint8Array(array));
  }

  toBase64(): string {
    return this._delegate.toBase64();
  }

  toUint8Array(): Uint8Array {
    return this._delegate.toUint8Array();
  }

  isEqual(other: Blob): boolean {
    return this._delegate.isEqual(other._delegate);
  }
}

/**
 * Takes document data that uses the firestore-exp API types and replaces them
 * with the API types defined in this shim.
 */
function wrap(firestore: Firestore, value: any): any {
  if (Array.isArray(value)) {
    return value.map(v => wrap(firestore, v));
  } else if (value instanceof FieldPathExp) {
    return new FieldPath(...value._internalPath.toArray());
  } else if (value instanceof BytesExp) {
    return new Blob(value);
  } else if (value instanceof DocumentReferenceExp) {
    return new DocumentReference(firestore, value);
  } else if (isPlainObject(value)) {
    const obj: any = {};
    for (const key in value) {
      if (value.hasOwnProperty(key)) {
        obj[key] = wrap(firestore, value[key]);
      }
    }
    return obj;
  } else {
    return value;
  }
}

/**
 * Takes user data that uses API types from this shim and replaces them
 * with the the firestore-exp API types.
 */
function unwrap(value: any): any {
  if (Array.isArray(value)) {
    return value.map(v => unwrap(v));
  } else if (value instanceof Compat) {
    return value._delegate;
  } else if (value instanceof FieldPath) {
    return value._delegate;
  } else if (isPlainObject(value)) {
    const obj: any = {};
    for (const key in value) {
      if (value.hasOwnProperty(key)) {
        obj[key] = unwrap(value[key]);
      }
    }
    return obj;
  } else {
    return value;
  }
}

/**
 * Creates an observer that can be passed to the firestore-exp SDK. The
 * observer converts all observed values into the format expected by the shim.
 *
 * @param args The list of arguments from an `onSnapshot` call.
 * @param wrapper The function that converts the firestore-exp type into the
 * type used by this shim.
 */
function wrapObserver<ShimType, ExpType>(
  args: any,
  wrapper: (val: ExpType) => ShimType
): PartialObserver<ExpType> {
  let userObserver: PartialObserver<ShimType>;
  if (isPartialObserver(args[0])) {
    userObserver = args[0] as PartialObserver<ShimType>;
  } else if (isPartialObserver(args[1])) {
    userObserver = args[1];
  } else if (typeof args[0] === 'function') {
    userObserver = {
      next: args[0],
      error: args[1],
      complete: args[2]
    };
  } else {
    userObserver = {
      next: args[1],
      error: args[2],
      complete: args[3]
    };
  }

  return {
    next: val => {
      if (userObserver!.next) {
        userObserver!.next(wrapper(val));
      }
    },
    error: userObserver.error?.bind(userObserver),
    complete: userObserver.complete?.bind(userObserver)
  };
}

/**
 * Iterates the list of arguments from an `onSnapshot` call and returns the
 * first argument that may be an `SnapshotListenOptions` object. Returns an
 * empty object if none is found.
 */
function extractSnapshotOptions(args: any): exp.SnapshotListenOptions {
  for (const arg of args) {
    if (typeof arg === 'object' && !isPartialObserver(arg)) {
      return arg as exp.SnapshotListenOptions;
    }
  }
  return {};
}<|MERGE_RESOLUTION|>--- conflicted
+++ resolved
@@ -31,12 +31,8 @@
   getDocs,
   getDocsFromCache,
   getDocsFromServer,
-<<<<<<< HEAD
-  initializeFirestore,
   loadBundle,
   namedQuery,
-=======
->>>>>>> f9dc50e3
   onSnapshot,
   query,
   queryEqual,
@@ -64,11 +60,7 @@
 import { Firestore } from '../../src/api/database';
 
 export { GeoPoint, Timestamp } from '../index';
-<<<<<<< HEAD
-export { FieldValue } from '../../src/compat/field_value';
 export { loadBundle, namedQuery };
-=======
->>>>>>> f9dc50e3
 
 /* eslint-disable @typescript-eslint/no-explicit-any */
 
