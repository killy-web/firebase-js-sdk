--- conflicted
+++ resolved
@@ -4145,11 +4145,7 @@
     );
   });
 
-<<<<<<< HEAD
-  it('Integer keys behave numerically with endBefore.', done => {
-=======
   it('Integer keys behave numerically with startAfter.', done => {
->>>>>>> e044eb9b
     const ref = getRandomNode() as Reference;
     ref.set(
       {
@@ -4163,7 +4159,57 @@
         80: true
       },
       () => {
-<<<<<<< HEAD
+        ref
+          .startAfter(null, '50')
+          .endAt(null, '80')
+          .once('value', s => {
+            expect(s.val()).to.deep.equal({ 70: true, 80: true });
+            done();
+          });
+      }
+    );
+  });
+
+  it('Integer keys behave numerically with startAfter with overflow.', done => {
+    const ref = getRandomNode() as Reference;
+    ref.set(
+      {
+        1: true,
+        50: true,
+        550: true,
+        6: true,
+        600: true,
+        70: true,
+        8: true,
+        80: true,
+        'a': true
+      },
+      () => {
+        ref
+          .startAfter(null, '' + INTEGER_32_MAX)
+          .endAt(null, '80')
+          .once('value', s => {
+            expect(s.val()).to.deep.equal({ 'a': true });
+            done();
+          });
+      }
+    );
+  });
+
+  it('Integer keys behave numerically with endBefore.', done => {
+    const ref = getRandomNode() as Reference;
+    ref.set(
+      {
+        1: true,
+        50: true,
+        550: true,
+        6: true,
+        600: true,
+        70: true,
+        8: true,
+        80: true
+      },
+      () => {
         ref.endBefore(null, '50').once('value', s => {
           expect(s.val()).to.deep.equal({
             1: true,
@@ -4199,20 +4245,6 @@
   });
 
   it('Integer keys behave numerically with endBefore at boundary.', done => {
-=======
-        ref
-          .startAfter(null, '50')
-          .endAt(null, '80')
-          .once('value', s => {
-            expect(s.val()).to.deep.equal({ 70: true, 80: true });
-            done();
-          });
-      }
-    );
-  });
-
-  it('Integer keys behave numerically with startAfter with overflow.', done => {
->>>>>>> e044eb9b
     const ref = getRandomNode() as Reference;
     ref.set(
       {
@@ -4227,7 +4259,6 @@
         'a': true
       },
       () => {
-<<<<<<< HEAD
         ref.endBefore(null, '' + INTEGER_32_MAX).once('value', s => {
           expect(s.val()).to.deep.equal({
             1: true,
@@ -4241,15 +4272,6 @@
           });
           done();
         });
-=======
-        ref
-          .startAfter(null, '' + INTEGER_32_MAX)
-          .endAt(null, '80')
-          .once('value', s => {
-            expect(s.val()).to.deep.equal({ 'a': true });
-            done();
-          });
->>>>>>> e044eb9b
       }
     );
   });
